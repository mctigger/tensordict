--- conflicted
+++ resolved
@@ -826,8 +826,7 @@
         td = getattr(self, td_name)(device)
         if td_name == "autonested_td":
             pytest.skip(
-                " assert_allclose_td function is not yet designed for auto-nesting case."
-                " Skipping auto-nesting test case!!"
+                "assert_allclose_td function is not yet designed for auto-nested case."
             )
         mask = torch.zeros(td.batch_size, dtype=torch.bool, device=device).bernoulli_(
             0.8
@@ -1567,8 +1566,8 @@
         td = getattr(self, td_name)(device)
         if td_name == "autonested_td":
             pytest.skip(
-                " This test cannot be run in auto-nested case since the cat function"
-                " is not adapted to auto-nested inputs. Skipping auto-nested test case!!"
+                "This test cannot be run in auto-nested case since the cat function "
+                "is not adapted to auto-nested inputs."
             )
         if len(td.shape) - 1 < dim:
             pytest.mark.skip(f"no dim {dim} in td")
@@ -1817,9 +1816,7 @@
     def test_memmap_(self, td_name, device):
         td = getattr(self, td_name)(device)
         if td_name == "autonested_td":
-            pytest.skip(
-                "Memmap function is not  designed for auto-nesting case. Skipping auto-nesting test case!!"
-            )
+            pytest.skip("Memmap function is not designed for auto-nesting case.")
         if td_name in ("sub_td", "sub_td2"):
             with pytest.raises(
                 RuntimeError,
@@ -1830,15 +1827,9 @@
             td.memmap_()
             assert td.is_memmap()
 
-<<<<<<< HEAD
-    def test_memmap_prefix(self, td_name, device, tmpdir):
+    def test_memmap_prefix(self, td_name, device, tmp_path):
         if td_name == "autonested_td":
-            pytest.skip(
-                "Memmap function is not  designed for auto-nesting case. Skipping auto-nesting test case!!"
-            )
-=======
-    def test_memmap_prefix(self, td_name, device, tmp_path):
->>>>>>> 55d08e55
+            pytest.skip("Memmap function is not designed for auto-nesting case.")
         if td_name == "memmap_td":
             pytest.skip(
                 "Memmap case is redundant, functionality checked by other cases"
@@ -1880,9 +1871,7 @@
                 "SubTensorDict and memmap_ incompatibility is checked elsewhere"
             )
         elif td_name == "autonested_td":
-            pytest.skip(
-                "Memmap function is not  designed for auto-nesting case. Skipping auto-nesting test case!!"
-            )
+            pytest.skip("Memmap function is not designed for auto-nesting case.")
 
         td = getattr(self, td_name)(device).memmap_(prefix=tmp_path / "tensordict")
         td2 = getattr(self, td_name)(device).memmap_()
