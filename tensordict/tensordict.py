--- conflicted
+++ resolved
@@ -977,18 +977,11 @@
         if not isinstance(default, str):
             return default
         if default == "_no_default_":
-<<<<<<< HEAD
-            raise KeyError
-            # raise KeyError(
-            #     f'key "{key}" not found in {self.__class__.__name__} with '
-            #     f"keys {sorted(self.keys())}"
-            # )
-=======
+            # raise KeyError
             raise KeyError(
                 f'key "{key}" not found in {self.__class__.__name__} with '
-                f"keys {sorted(self.keys(), key=str)}"
-            )
->>>>>>> 90a4ed2e
+                f"keys {sorted(self.keys())}"
+            )
         else:
             raise ValueError(
                 f"default should be None or a Tensor instance, got {default}"
@@ -1348,7 +1341,7 @@
         if self.is_locked and self._sorted_keys is not None:
             return self._sorted_keys
         elif self.is_locked:
-            self._sorted_keys = sorted(self.keys(), key=str)
+            self._sorted_keys = sorted(self.keys())
             return self._sorted_keys
         else:
             return sorted(self.keys())
