--- conflicted
+++ resolved
@@ -2693,15 +2693,6 @@
             return False
         return True
 
-<<<<<<< HEAD
-=======
-    def set_default(
-        self, key: NestedKey, default: CompatibleType, inplace: bool = False
-    ) -> CompatibleType:
-        warn("set_default has been deprecated. Use setdefault instead")
-        return self.setdefault(key, default, inplace=inplace)
-
->>>>>>> 8ef3155c
     def setdefault(
         self, key: NestedKey, default: CompatibleType, inplace: bool = False
     ) -> CompatibleType:
