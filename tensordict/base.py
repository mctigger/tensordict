# Copyright (c) Meta Platforms, Inc. and affiliates.
#
# This source code is licensed under the MIT license found in the
# LICENSE file in the root directory of this source tree.

from __future__ import annotations

import abc
import collections
import concurrent.futures
import contextlib
<<<<<<< HEAD
import enum
=======
import gc
>>>>>>> 959e46e0
import importlib
import json
import numbers
import weakref
from collections.abc import MutableMapping

from concurrent.futures import ThreadPoolExecutor
from copy import copy
from functools import wraps
from pathlib import Path
from textwrap import indent
from typing import (
    Any,
    Callable,
    Generator,
    Iterator,
    List,
    Optional,
    OrderedDict,
    overload,
    Sequence,
    Tuple,
    Type,
    TypeVar,
    Union,
)

import numpy as np
import torch

from tensordict.memmap import MemoryMappedTensor
from tensordict.utils import (
    _CloudpickleWrapper,
    _GENERIC_NESTED_ERR,
    _get_shape_from_args,
    _is_non_tensor,
    _is_tensorclass,
    _KEY_ERROR,
    _proc_init,
    _prune_selected_keys,
    _set_max_batch_size,
    _shape,
    _split_tensordict,
    _td_fields,
    _unravel_key_to_tuple,
    as_decorator,
    Buffer,
    cache,
    convert_ellipsis_to_idx,
    DeviceType,
    erase_cache,
    implement_for,
    IndexType,
    infer_size_impl,
    int_generator,
    is_non_tensor,
    lazy_legacy,
    lock_blocked,
    NestedKey,
    prod,
    set_lazy_legacy,
    TensorDictFuture,
    unravel_key,
    unravel_key_list,
)
from torch import distributed as dist, multiprocessing as mp, nn, Tensor
from torch.nn.parameter import UninitializedTensorMixin
from torch.utils._pytree import tree_map


# NO_DEFAULT is used as a placeholder whenever the default is not provided.
# Using None is not an option since `td.get(key, default=None)` is a valid usage.
class _NoDefault(enum.IntEnum):
    ZERO = 0


NO_DEFAULT = _NoDefault.ZERO


class _NestedTensorsAsLists:
    """Class used to iterate over leaves of lazily stacked tensordicts."""

    def __new__(cls):
        if not hasattr(cls, "instance"):
            cls.instance = super(_NestedTensorsAsLists, cls).__new__(cls)
        return cls.instance

    def __bool__(self):
        return False

    def __call__(self, val):
        return _default_is_leaf(val)


_NESTED_TENSORS_AS_LISTS = _NestedTensorsAsLists()

T = TypeVar("T", bound="TensorDictBase")


class _BEST_ATTEMPT_INPLACE:
    def __bool__(self):
        # we use an exception to exit when running `inplace = BEST_ATTEMPT_INPLACE if inplace else False`
        # more than once
        raise NotImplementedError


_has_mps = torch.backends.mps.is_available()
_has_cuda = torch.cuda.is_available()

BEST_ATTEMPT_INPLACE = _BEST_ATTEMPT_INPLACE()

# some complex string used as separator to concatenate and split keys in
# distributed frameworks
CompatibleType = Union[
    Tensor,
]

_STR_MIXED_INDEX_ERROR = "Received a mixed string-non string index. Only string-only or string-free indices are supported."

_HEURISTIC_EXCLUDED = (Tensor, tuple, list, set, dict, np.ndarray)

_TENSOR_COLLECTION_MEMO = {}


class TensorDictBase(MutableMapping):
    """TensorDictBase is an abstract parent class for TensorDicts, a torch.Tensor data container."""

    _safe: bool = False
    _lazy: bool = False
    _inplace_set: bool = False
    is_meta: bool = False
    _is_locked: bool = False
    _cache: bool = None
    _is_non_tensor: bool = False
    _memmap_prefix = None

    def __bool__(self) -> bool:
        raise RuntimeError("Converting a tensordict to boolean value is not permitted")

    @abc.abstractmethod
    def __ne__(self, other: object) -> T:
        """NOT operation over two tensordicts, for evey key.

        The two tensordicts must have the same key set.

        Args:
            other (TensorDictBase, dict, or float): the value to compare against.

        Returns:
            a new TensorDict instance with all tensors are boolean
            tensors of the same shape as the original tensors.

        """
        ...

    @abc.abstractmethod
    def __xor__(self, other: TensorDictBase | float):
        """XOR operation over two tensordicts, for evey key.

        The two tensordicts must have the same key set.

        Args:
            other (TensorDictBase, dict, or float): the value to compare against.

        Returns:
            a new TensorDict instance with all tensors are boolean
            tensors of the same shape as the original tensors.

        """
        ...

    @abc.abstractmethod
    def __or__(self, other: TensorDictBase | float) -> T:
        """OR operation over two tensordicts, for evey key.

        The two tensordicts must have the same key set.

        Args:
            other (TensorDictBase, dict, or float): the value to compare against.

        Returns:
            a new TensorDict instance with all tensors are boolean
            tensors of the same shape as the original tensors.

        """
        ...

    @abc.abstractmethod
    def __eq__(self, other: object) -> T:
        """Compares two tensordicts against each other, for every key. The two tensordicts must have the same key set.

        Returns:
            a new TensorDict instance with all tensors are boolean
            tensors of the same shape as the original tensors.

        """
        ...

    @abc.abstractmethod
    def __ge__(self, other: object) -> T:
        """Compares two tensordicts against each other using the "greater or equal" operator, for every key. The two tensordicts must have the same key set.

        Returns:
            a new TensorDict instance with all tensors are boolean
            tensors of the same shape as the original tensors.

        """
        ...

    @abc.abstractmethod
    def __gt__(self, other: object) -> T:
        """Compares two tensordicts against each other using the "greater than" operator, for every key. The two tensordicts must have the same key set.

        Returns:
            a new TensorDict instance with all tensors are boolean
            tensors of the same shape as the original tensors.

        """
        ...

    @abc.abstractmethod
    def __le__(self, other: object) -> T:
        """Compares two tensordicts against each other using the "lower or equal" operator, for every key. The two tensordicts must have the same key set.

        Returns:
            a new TensorDict instance with all tensors are boolean
            tensors of the same shape as the original tensors.

        """
        ...

    @abc.abstractmethod
    def __lt__(self, other: object) -> T:
        """Compares two tensordicts against each other using the "lower than" operator, for every key. The two tensordicts must have the same key set.

        Returns:
            a new TensorDict instance with all tensors are boolean
            tensors of the same shape as the original tensors.

        """
        ...

    def __repr__(self) -> str:
        fields = _td_fields(self)
        field_str = indent(f"fields={{{fields}}}", 4 * " ")
        batch_size_str = indent(f"batch_size={self.batch_size}", 4 * " ")
        device_str = indent(f"device={self.device}", 4 * " ")
        is_shared_str = indent(f"is_shared={self.is_shared()}", 4 * " ")
        string = ",\n".join([field_str, batch_size_str, device_str, is_shared_str])
        return f"{type(self).__name__}(\n{string})"

    def __iter__(self) -> Generator:
        """Iterates over the first shape-dimension of the tensordict."""
        if not self.batch_dims:
            raise StopIteration
        yield from self.unbind(0)

    def __len__(self) -> int:
        """Returns the length of first dimension, if there is, otherwise 0."""
        return self.shape[0] if self.batch_dims else 0

    def __contains__(self, key: NestedKey) -> bool:
        if isinstance(key, str):
            return key in self.keys()
        if isinstance(key, tuple):
            key = unravel_key(key)
            if not key:
                raise RuntimeError(
                    "key must be a NestedKey (a str or a possibly tuple of str)."
                )
            return key in self.keys(True, is_leaf=_is_leaf_nontensor)
        raise RuntimeError(
            "key must be a NestedKey (a str or a possibly tuple of str)."
        )

    def __getitem__(self, index: IndexType) -> T | torch.Tensor:
        """Indexes all tensors according to the provided index.

        The index can be a (nested) key or any valid shape index given the
        tensordict batch size.

        If the index is a nested key and the result is a :class:`~tensordict.NonTensorData`
        object, the content of the non-tensor is returned.

        Examples:
            >>> td = TensorDict({"root": torch.arange(2), ("nested", "entry"): torch.arange(2)}, [2])
            >>> td["root"]
            torch.tensor([0, 1])
            >>> td["nested", "entry"]
            torch.tensor([0, 1])
            >>> td[:1]
            TensorDict(
                fields={
                    nested: TensorDict(
                        fields={
                            entry: Tensor(shape=torch.Size([1]), device=cpu, dtype=torch.int64, is_shared=False)},
                        batch_size=torch.Size([1]),
                        device=None,
                        is_shared=False),
                    root: Tensor(shape=torch.Size([1]), device=cpu, dtype=torch.int64, is_shared=False)},
                batch_size=torch.Size([1]),
                device=None,
                is_shared=False)
        """
        istuple = isinstance(index, tuple)
        if istuple or isinstance(index, str):
            # _unravel_key_to_tuple will return an empty tuple if the index isn't a NestedKey
            idx_unravel = _unravel_key_to_tuple(index)
            if idx_unravel:
                result = self._get_tuple(idx_unravel, NO_DEFAULT)
                if is_non_tensor(result):
                    result_data = getattr(result, "data", NO_DEFAULT)
                    if result_data is NO_DEFAULT:
                        return result.tolist()
                    return result_data
                return result

        if (istuple and not index) or (not istuple and index is Ellipsis):
            # empty tuple returns self
            return self
        if not istuple:
            if isinstance(index, int):
                return self._index_tensordict(index)
            # we only want tuple indices
            index = (index,)
        # # convert range/np.ndarray to tensor: this is not cheap
        # index = tuple(
        #     torch.tensor(idx) if isinstance(idx, (np.ndarray, range)) else idx
        #     for idx in index
        # )
        if istuple and any(idx is Ellipsis for idx in index):
            index = convert_ellipsis_to_idx(index, self.batch_size)
        if all(isinstance(idx, slice) and idx == slice(None) for idx in index):
            return self

        return self._index_tensordict(index)

    # this is necessary for data collectors for instance, otherwise indexing
    # will always be achieved one element at a time.
    __getitems__ = __getitem__

    def _get_sub_tensordict(self, idx: IndexType) -> T:
        """Returns a _SubTensorDict with the desired index."""
        from tensordict._td import _SubTensorDict

        return _SubTensorDict(source=self, idx=idx)

    @abc.abstractmethod
    def __setitem__(
        self,
        index: IndexType,
        value: T | dict | numbers.Number | CompatibleType,
    ) -> None:
        ...

    def __delitem__(self, key: NestedKey) -> T:
        return self.del_(key)

    @classmethod
    def __torch_function__(
        cls,
        func: Callable,
        types: tuple[type, ...],
        args: tuple[Any, ...] = (),
        kwargs: dict[str, Any] | None = None,
    ) -> Callable:
        from tensordict._torch_func import TD_HANDLED_FUNCTIONS

        if kwargs is None:
            kwargs = {}
        if func not in TD_HANDLED_FUNCTIONS or not all(
            issubclass(t, (Tensor, TensorDictBase)) or _is_tensorclass(t) for t in types
        ):
            return NotImplemented
        return TD_HANDLED_FUNCTIONS[func](*args, **kwargs)

    @abc.abstractmethod
    def all(self, dim: int = None) -> bool | TensorDictBase:
        """Checks if all values are True/non-null in the tensordict.

        Args:
            dim (int, optional): if ``None``, returns a boolean indicating
                whether all tensors return `tensor.all() == True`
                If integer, all is called upon the dimension specified if
                and only if this dimension is compatible with the tensordict
                shape.

        """
        ...

    @abc.abstractmethod
    def any(self, dim: int = None) -> bool | TensorDictBase:
        """Checks if any value is True/non-null in the tensordict.

        Args:
            dim (int, optional): if ``None``, returns a boolean indicating
                whether all tensors return `tensor.any() == True`.
                If integer, all is called upon the dimension specified if
                and only if this dimension is compatible with
                the tensordict shape.

        """
        ...

    def mean(
        self,
        dim: int | Tuple[int] = NO_DEFAULT,
        keepdim: bool = NO_DEFAULT,
        *,
        dtype: torch.dtype | None = None,
    ) -> bool | TensorDictBase:  # noqa: D417
        """Returns the mean value of all elements in the input tensordict.

        Args:
            dim (int, tuple of int, optional): if ``None``, returns a dimensionless
                tensordict containing the mean value of all leaves (if this can be computed).
                If integer or tuple of integers, `mean` is called upon the dimension specified if
                and only if this dimension is compatible with the tensordict
                shape.
            keepdim (bool) – whether the output tensor has dim retained or not.

        Keyword Args:
            dtype (torch.dtype, optional) – the desired data type of returned tensor.
                If specified, the input tensor is casted to dtype before the operation is performed.
                This is useful for preventing data type overflows. Default: ``None``.

        """
        if dim is NO_DEFAULT and keepdim:
            dim = None
        return self._cast_reduction(
            reduction_name="mean", dim=dim, keepdim=keepdim, dtype=dtype
        )

    def nanmean(
        self,
        dim: int | Tuple[int] = NO_DEFAULT,
        keepdim: bool = NO_DEFAULT,
        *,
        dtype: torch.dtype | None = None,
    ) -> bool | TensorDictBase:  # noqa: D417
        """Returns the mean of all non-NaN elements in the input tensordict.

        Args:
            dim (int, tuple of int, optional): if ``None``, returns a dimensionless
                tensordict containing the mean value of all leaves (if this can be computed).
                If integer or tuple of integers, `mean` is called upon the dimension specified if
                and only if this dimension is compatible with the tensordict
                shape.
            keepdim (bool) – whether the output tensor has dim retained or not.

        Keyword Args:
            dtype (torch.dtype, optional) – the desired data type of returned tensor.
                If specified, the input tensor is casted to dtype before the operation is performed.
                This is useful for preventing data type overflows. Default: ``None``.

        """
        if dim is NO_DEFAULT and keepdim:
            dim = None
        return self._cast_reduction(
            reduction_name="nanmean", keepdim=keepdim, dim=dim, dtype=dtype
        )

    def prod(
        self,
        dim: int | Tuple[int] = NO_DEFAULT,
        keepdim: bool = NO_DEFAULT,
        *,
        dtype: torch.dtype | None = None,
    ) -> bool | TensorDictBase:  # noqa: D417
        """Returns the produce of values of all elements in the input tensordict.

        Args:
            dim (int, tuple of int, optional): if ``None``, returns a dimensionless
                tensordict containing the prod value of all leaves (if this can be computed).
                If integer or tuple of integers, `prod` is called upon the dimension specified if
                and only if this dimension is compatible with the tensordict
                shape.
            keepdim (bool) – whether the output tensor has dim retained or not.

        Keyword Args:
            dtype (torch.dtype, optional) – the desired data type of returned tensor.
                If specified, the input tensor is casted to dtype before the operation is performed.
                This is useful for preventing data type overflows. Default: ``None``.

        """
        result = self._cast_reduction(
            reduction_name="prod", dim=dim, keepdim=False, tuple_ok=False, dtype=dtype
        )
        if keepdim:
            if isinstance(dim, tuple):
                dim = dim[0]
            if dim not in (None, NO_DEFAULT):
                result = result.unsqueeze(dim)
            else:
                result = result.reshape([1 for _ in self.shape])
        return result

    def sum(
        self,
        dim: int | Tuple[int] = NO_DEFAULT,
        keepdim: bool = NO_DEFAULT,
        *,
        dtype: torch.dtype | None = None,
    ) -> bool | TensorDictBase:  # noqa: D417
        """Returns the sum value of all elements in the input tensordict.

        Args:
            dim (int, tuple of int, optional): if ``None``, returns a dimensionless
                tensordict containing the sum value of all leaves (if this can be computed).
                If integer or tuple of integers, `sum` is called upon the dimension specified if
                and only if this dimension is compatible with the tensordict
                shape.
            keepdim (bool) – whether the output tensor has dim retained or not.

        Keyword Args:
            dtype (torch.dtype, optional) – the desired data type of returned tensor.
                If specified, the input tensor is casted to dtype before the operation is performed.
                This is useful for preventing data type overflows. Default: ``None``.

        """
        if dim is NO_DEFAULT and keepdim:
            dim = None
        return self._cast_reduction(
            reduction_name="sum", dim=dim, keepdim=keepdim, dtype=dtype
        )

    def nansum(
        self,
        dim: int | Tuple[int] = NO_DEFAULT,
        keepdim: bool = NO_DEFAULT,
        *,
        dtype: torch.dtype | None = None,
    ) -> bool | TensorDictBase:  # noqa: D417
        """Returns the sum of all non-NaN elements in the input tensordict.

        Args:
            dim (int, tuple of int, optional): if ``None``, returns a dimensionless
                tensordict containing the sum value of all leaves (if this can be computed).
                If integer or tuple of integers, `sum` is called upon the dimension specified if
                and only if this dimension is compatible with the tensordict
                shape.
            keepdim (bool) – whether the output tensor has dim retained or not.

        Keyword Args:
            dtype (torch.dtype, optional) – the desired data type of returned tensor.
                If specified, the input tensor is casted to dtype before the operation is performed.
                This is useful for preventing data type overflows. Default: ``None``.

        """
        if dim is NO_DEFAULT and keepdim:
            dim = None
        return self._cast_reduction(
            reduction_name="nansum", dim=dim, keepdim=keepdim, dtype=dtype
        )

    def std(
        self,
        dim: int | Tuple[int] = NO_DEFAULT,
        keepdim: bool = NO_DEFAULT,
        *,
        correction: int = 1,
    ) -> bool | TensorDictBase:  # noqa: D417
        """Returns the standard deviation value of all elements in the input tensordict.

        Args:
            dim (int, tuple of int, optional): if ``None``, returns a dimensionless
                tensordict containing the sum value of all leaves (if this can be computed).
                If integer or tuple of integers, `std` is called upon the dimension specified if
                and only if this dimension is compatible with the tensordict
                shape.
            keepdim (bool) – whether the output tensor has dim retained or not.

        Keyword Args:
            correction (int): difference between the sample size and sample degrees of freedom.
                Defaults to Bessel’s correction, correction=1.

        """
        if dim is NO_DEFAULT and keepdim:
            dim = None
        return self._cast_reduction(
            reduction_name="std",
            dim=dim,
            keepdim=keepdim,
            correction=correction,
        )

    def var(
        self,
        dim: int | Tuple[int] = NO_DEFAULT,
        keepdim: bool = NO_DEFAULT,
        *,
        correction: int = 1,
    ) -> bool | TensorDictBase:  # noqa: D417
        """Returns the variance value of all elements in the input tensordict.

        Args:
            dim (int, tuple of int, optional): if ``None``, returns a dimensionless
                tensordict containing the sum value of all leaves (if this can be computed).
                If integer or tuple of integers, `var` is called upon the dimension specified if
                and only if this dimension is compatible with the tensordict
                shape.
            keepdim (bool) – whether the output tensor has dim retained or not.

        Keyword Args:
            correction (int): difference between the sample size and sample degrees of freedom.
                Defaults to Bessel’s correction, correction=1.

        """
        if dim is NO_DEFAULT and keepdim:
            dim = None
        return self._cast_reduction(
            reduction_name="var",
            dim=dim,
            keepdim=keepdim,
            correction=correction,
        )

    @abc.abstractmethod
    def _cast_reduction(
        self,
        *,
        reduction_name,
        dim=NO_DEFAULT,
        keepdim=NO_DEFAULT,
        dtype,
        tuple_ok=True,
        **kwargs,
    ):
        ...

    def auto_batch_size_(self, batch_dims: int | None = None) -> T:
        """Sets the maximum batch-size for the tensordict, up to an optional batch_dims.

        Args:
            batch_dims (int, optional): if provided, the batch-size will be at
                most ``batch_dims`` long.

        Returns:
            self

        Examples:
            >>> from tensordict import TensorDict
            >>> import torch
            >>> td = TensorDict({"a": torch.randn(3, 4, 5), "b": {"c": torch.randn(3, 4, 6)}}, batch_size=[])
            >>> td.auto_batch_size_()
            >>> print(td.batch_size)
            torch.Size([3, 4])
            >>> td.auto_batch_size_(batch_dims=1)
            >>> print(td.batch_size)
            torch.Size([3])

        """
        _set_max_batch_size(self, batch_dims)
        return self

    @abc.abstractmethod
    def from_dict_instance(
        self, input_dict, batch_size=None, device=None, batch_dims=None
    ):
        """Instance method version of :meth:`~tensordict.TensorDict.from_dict`.

        Unlike :meth:`~tensordict.TensorDict.from_dict`, this method will
        attempt to keep the tensordict types within the existing tree (for
        any existing leaf).

        Examples:
            >>> from tensordict import TensorDict, tensorclass
            >>> import torch
            >>>
            >>> @tensorclass
            >>> class MyClass:
            ...     x: torch.Tensor
            ...     y: int
            >>>
            >>> td = TensorDict({"a": torch.randn(()), "b": MyClass(x=torch.zeros(()), y=1)})
            >>> print(td.from_dict_instance(td.to_dict()))
            TensorDict(
                fields={
                    a: Tensor(shape=torch.Size([]), device=cpu, dtype=torch.float32, is_shared=False),
                    b: MyClass(
                        x=Tensor(shape=torch.Size([]), device=cpu, dtype=torch.float32, is_shared=False),
                        y=Tensor(shape=torch.Size([]), device=cpu, dtype=torch.int64, is_shared=False),
                        batch_size=torch.Size([]),
                        device=None,
                        is_shared=False)},
                batch_size=torch.Size([]),
                device=None,
                is_shared=False)
            >>> print(td.from_dict(td.to_dict()))
            TensorDict(
                fields={
                    a: Tensor(shape=torch.Size([]), device=cpu, dtype=torch.float32, is_shared=False),
                    b: TensorDict(
                        fields={
                            x: Tensor(shape=torch.Size([]), device=cpu, dtype=torch.float32, is_shared=False),
                            y: Tensor(shape=torch.Size([]), device=cpu, dtype=torch.int64, is_shared=False)},
                        batch_size=torch.Size([]),
                        device=None,
                        is_shared=False)},
                batch_size=torch.Size([]),
                device=None,
                is_shared=False)

        """
        ...

    @classmethod
    def from_h5(cls, filename, mode="r"):
        """Creates a PersistentTensorDict from a h5 file.

        This function will automatically determine the batch-size for each nested
        tensordict.

        Args:
            filename (str): the path to the h5 file.
            mode (str, optional): reading mode. Defaults to ``"r"``.
        """
        from tensordict.persistent import PersistentTensorDict

        return PersistentTensorDict.from_h5(filename, mode=mode)

    # Module interaction
    @classmethod
    def from_module(
        cls,
        module,
        as_module: bool = False,
        lock: bool = True,
        use_state_dict: bool = False,
    ):
        """Copies the params and buffers of a module in a tensordict.

        Args:
            module (nn.Module): the module to get the parameters from.
            as_module (bool, optional): if ``True``, a :class:`~tensordict.nn.TensorDictParams`
                instance will be returned which can be used to store parameters
                within a :class:`torch.nn.Module`. Defaults to ``False``.
            lock (bool, optional): if ``True``, the resulting tensordict will be locked.
                Defaults to ``True``.
            use_state_dict (bool, optional): if ``True``, the state-dict from the
                module will be used and unflattened into a TensorDict with
                the tree structure of the model. Defaults to ``False``.
                .. note::
                  This is particularly useful when state-dict hooks have to be
                  used.

        Examples:
            >>> from torch import nn
            >>> module = nn.TransformerDecoder(
            ...     decoder_layer=nn.TransformerDecoderLayer(nhead=4, d_model=4),
            ...     num_layers=1)
            >>> params = TensorDict.from_module(module)
            >>> print(params["layers", "0", "linear1"])
            TensorDict(
                fields={
                    bias: Parameter(shape=torch.Size([2048]), device=cpu, dtype=torch.float32, is_shared=False),
                    weight: Parameter(shape=torch.Size([2048, 4]), device=cpu, dtype=torch.float32, is_shared=False)},
                batch_size=torch.Size([]),
                device=None,
                is_shared=False)
        """
        ...

    @classmethod
    def from_modules(
        cls,
        *modules,
        as_module: bool = False,
        lock: bool = True,
        use_state_dict: bool = False,
        lazy_stack: bool = False,
    ):
        """Retrieves the parameters of several modules for ensebmle learning/feature of expects applications through vmap.

        Args:
            modules (sequence of nn.Module): the modules to get the parameters from.
                If the modules differ in their structure, a lazy stack is needed
                (see the ``lazy_stack`` argument below).

        Keyword Args:
            as_module (bool, optional): if ``True``, a :class:`~tensordict.nn.TensorDictParams`
                instance will be returned which can be used to store parameters
                within a :class:`torch.nn.Module`. Defaults to ``False``.
            lock (bool, optional): if ``True``, the resulting tensordict will be locked.
                Defaults to ``True``.
            use_state_dict (bool, optional): if ``True``, the state-dict from the
                module will be used and unflattened into a TensorDict with
                the tree structure of the model. Defaults to ``False``.
                .. note::
                  This is particularly useful when state-dict hooks have to be
                  used.
            lazy_stack (bool, optional): whether parameters should be densly or
                lazily stacked. Defaults to ``False`` (dense stack).

                .. note:: ``lazy_stack`` and ``as_module`` are exclusive features.

                .. warning::
                    There is a crucial difference between lazy and non-lazy outputs
                    in that non-lazy output will reinstantiate parameters with the
                    desired batch-size, while ``lazy_stack`` will just represent
                    the parameters as lazily stacked. This means that whilst the
                    original parameters can safely be passed to an optimizer
                    when ``lazy_stack=True``, the new parameters need to be passed
                    when it is set to ``True``.

                .. warning::
                    Whilst it can be tempting to use a lazy stack to keep the
                    orignal parameter references, remember that lazy stack
                    perform a stack each time :meth:`~.get` is called. This will
                    require memory (N times the size of the parameters, more if a
                    graph is built) and time to be computed.
                    It also means that the optimizer(s) will contain more
                    parameters, and operations like :meth:`~torch.optim.Optimizer.step`
                    or :meth:`~torch.optim.Optimizer.zero_grad` will take longer
                    to be executed. In general, ``lazy_stack`` should be reserved
                    to very few use cases.

        Examples:
            >>> from torch import nn
            >>> from tensordict import TensorDict
            >>> torch.manual_seed(0)
            >>> empty_module = nn.Linear(3, 4, device="meta")
            >>> n_models = 2
            >>> modules = [nn.Linear(3, 4) for _ in range(n_models)]
            >>> params = TensorDict.from_modules(*modules)
            >>> print(params)
            TensorDict(
                fields={
                    bias: Parameter(shape=torch.Size([2, 4]), device=cpu, dtype=torch.float32, is_shared=False),
                    weight: Parameter(shape=torch.Size([2, 4, 3]), device=cpu, dtype=torch.float32, is_shared=False)},
                batch_size=torch.Size([2]),
                device=None,
                is_shared=False)
            >>> # example of batch execution
            >>> def exec_module(params, x):
            ...     with params.to_module(empty_module):
            ...         return empty_module(x)
            >>> x = torch.randn(3)
            >>> y = torch.vmap(exec_module, (0, None))(params, x)
            >>> assert y.shape == (n_models, 4)
            >>> # since lazy_stack = False, backprop leaves the original params untouched
            >>> y.sum().backward()
            >>> assert params["weight"].grad.norm() > 0
            >>> assert modules[0].weight.grad is None

        With ``lazy_stack=True``, things are slightly different:

            >>> params = TensorDict.from_modules(*modules, lazy_stack=True)
            >>> print(params)
            LazyStackedTensorDict(
                fields={
                    bias: Tensor(shape=torch.Size([2, 4]), device=cpu, dtype=torch.float32, is_shared=False),
                    weight: Tensor(shape=torch.Size([2, 4, 3]), device=cpu, dtype=torch.float32, is_shared=False)},
                exclusive_fields={
                },
                batch_size=torch.Size([2]),
                device=None,
                is_shared=False,
                stack_dim=0)
            >>> # example of batch execution
            >>> y = torch.vmap(exec_module, (0, None))(params, x)
            >>> assert y.shape == (n_models, 4)
            >>> y.sum().backward()
            >>> assert modules[0].weight.grad is not None


        """
        param_list = [
            cls.from_module(module, use_state_dict=use_state_dict) for module in modules
        ]
        if lazy_stack:
            from tensordict._lazy import LazyStackedTensorDict

            for param in param_list:
                if any(
                    isinstance(tensor, UninitializedTensorMixin)
                    for tensor in param.values(True, True)
                ):
                    raise RuntimeError(
                        "lasy_stack=True is not compatible with lazy modules."
                    )
            params = LazyStackedTensorDict.lazy_stack(param_list)
        else:
            with set_lazy_legacy(False), torch.no_grad():
                params = torch.stack(param_list)

            # Make sure params are params, buffers are buffers
            def make_param(param, orig_param):
                if isinstance(param, UninitializedTensorMixin):
                    return param
                if isinstance(orig_param, nn.Parameter):
                    return nn.Parameter(param.detach(), orig_param.requires_grad)
                return Buffer(param)

            params = params._fast_apply(make_param, param_list[0], propagate_lock=True)
        if as_module:
            from tensordict.nn import TensorDictParams

            params = TensorDictParams(params, no_convert=True)
        if lock:
            params.lock_()
        return params

    @as_decorator()
    def to_module(
        self,
        module: nn.Module,
        *,
        inplace: bool | None = None,
        return_swap: bool = True,
        swap_dest=None,
        use_state_dict: bool = False,
        non_blocking: bool = False,
        memo=None,  # deprecated
    ):
        """Writes the content of a TensorDictBase instance onto a given nn.Module attributes, recursively.

        Args:
            module (nn.Module): a module to write the parameters into.

        Keyword Args:
            inplace (bool, optional): if ``True``, the parameters or tensors
                in the module are updated in-place. Defaults to ``True``.
            return_swap (bool, optional): if ``True``, the old parameter configuration
                will be returned. Defaults to ``False``.
            swap_dest (TensorDictBase, optional): if ``return_swap`` is ``True``,
                the tensordict where the swap should be written.
            use_state_dict (bool, optional): if ``True``, state-dict API will be
                used to load the parameters (including the state-dict hooks).
                Defaults to ``False``.
            non_blocking (bool, optional): if ``True`` and this copy is between
                different devices, the copy may occur asynchronously with respect
                to the host.

        Examples:
            >>> from torch import nn
            >>> module = nn.TransformerDecoder(
            ...     decoder_layer=nn.TransformerDecoderLayer(nhead=4, d_model=4),
            ...     num_layers=1)
            >>> params = TensorDict.from_module(module)
            >>> params.zero_()
            >>> params.to_module(module)
            >>> assert (module.layers[0].linear1.weight == 0).all()
        """
        if memo is not None:
            raise RuntimeError("memo cannot be passed to the public to_module anymore.")
        hooks = getattr(
            torch.nn.modules.module, "_global_parameter_registration_hooks", {}
        )
        memo = {"hooks": tuple(hooks.values())}
        return self._to_module(
            module=module,
            inplace=inplace,
            return_swap=return_swap,
            swap_dest=swap_dest,
            memo=memo,
            use_state_dict=use_state_dict,
            non_blocking=non_blocking,
        )

    @abc.abstractmethod
    def _to_module(
        self,
        module,
        *,
        inplace: bool | None = None,
        return_swap: bool = True,
        swap_dest=None,
        memo=None,
        use_state_dict: bool = False,
        non_blocking: bool = False,
    ):
        ...

    # Shape functionality
    @property
    def shape(self) -> torch.Size:
        """See :obj:`~tensordict.TensorDictBase.batch_size`."""
        return self.batch_size

    @property
    @abc.abstractmethod
    def batch_size(self) -> torch.Size:
        """Shape (or batch_size) of a TensorDict.

        The shape of a tensordict corresponds to the common first ``N``
        dimensions of the tensors it contains, where ``N`` is an arbitrary
        number.
        The ``TensorDict`` shape is controlled by the user upon
        initialization (ie, it is not inferred from the tensor shapes).

        The ``batch_size`` can be edited dynamically if the new size is compatible
        with the TensorDict content. For instance, setting the batch size to
        an empty value is always allowed.

        Returns:
            a :obj:`~torch.Size` object describing the TensorDict batch size.

        Examples:
            >>> data = TensorDict({
            ...     "key 0": torch.randn(3, 4),
            ...     "key 1": torch.randn(3, 5),
            ...     "nested": TensorDict({"key 0": torch.randn(3, 4)}, batch_size=[3, 4])},
            ...     batch_size=[3])
            >>> data.batch_size = () # resets the batch-size to an empty value
        """
        ...

    def size(self, dim: int | None = None) -> torch.Size | int:
        """Returns the size of the dimension indicated by ``dim``.

        If ``dim`` is not specified, returns the ``batch_size`` attribute of the TensorDict.

        """
        if dim is None:
            return self.batch_size
        return self.batch_size[dim]

    @property
    def data(self):
        """Returns a tensordict containing the .data attributes of the leaf tensors."""
        return self._data()

    @property
    def grad(self):
        """Returns a tensordict containing the .grad attributes of the leaf tensors."""
        return self._grad()

    @cache  # noqa
    def _dtype(self):
        dtype = None
        for val in self.values(True, True):
            val_dtype = getattr(val, "dtype", None)
            if dtype is None and val_dtype is not None:
                dtype = val_dtype
            elif dtype is not None and val_dtype is not None and dtype != val_dtype:
                return None
        return dtype

    @property
    def dtype(self):
        """Returns the dtype of the values in the tensordict, if it is unique."""
        return self._dtype()

    def _batch_size_setter(self, new_batch_size: torch.Size) -> None:
        if new_batch_size == self.batch_size:
            return
        if self._lazy:
            raise RuntimeError(
                "modifying the batch size of a lazy representation of a "
                "tensordict is not permitted. Consider instantiating the "
                "tensordict first by calling `td = td.to_tensordict()` before "
                "resetting the batch size."
            )
        if not isinstance(new_batch_size, torch.Size):
            new_batch_size = torch.Size(new_batch_size)
        for key, value in self.items():
            if _is_tensor_collection(type(value)):
                if len(value.batch_size) < len(new_batch_size):
                    # document as edge case
                    value.batch_size = new_batch_size
                    self._set_str(
                        key, value, inplace=True, validated=True, non_blocking=False
                    )
        self._check_new_batch_size(new_batch_size)
        self._change_batch_size(new_batch_size)
        if self._has_names():
            # if the tensordict has dim names and the new batch-size has more dims,
            # we can simply add empty names after the current ones.
            # Otherwise, we discard the extra existing names.
            names = self.names
            if len(names) < len(new_batch_size):
                self.names = names + [None] * (len(new_batch_size) - len(names))
            else:
                self.names = names[: self.batch_dims]

    @property
    def batch_dims(self) -> int:
        """Length of the tensordict batch size.

        Returns:
            int describing the number of dimensions of the tensordict.

        """
        return len(self.batch_size)

    def ndimension(self) -> int:
        """See :meth:`~.batch_dims`."""
        return self.batch_dims

    @property
    def ndim(self) -> int:
        """See :meth:`~.batch_dims`."""
        return self.batch_dims

    def dim(self) -> int:
        """See :meth:`~.batch_dims`."""
        return self.batch_dims

    def numel(self) -> int:
        """Total number of elements in the batch.

        Lower-bounded to 1, as a stack of two tensordict with empty shape will
        have two elements, therefore we consider that a tensordict is at least
        1-element big.
        """
        return max(1, self.batch_size.numel())

    @property
    def depth(self) -> int:
        """Returns the depth - maximum number of levels - of a tensordict.

        The minimum depth is 0 (no nested tensordict).
        """
        return self._depth()

    @cache  # noqa: B019
    def _depth(self):
        depth = 0
        for key in self.keys(True, True, is_leaf=_is_leaf_nontensor):
            if isinstance(key, tuple):
                depth = max(depth, len(key) - 1)
        return depth

    @overload
    def expand(self, *shape: int) -> T:
        ...

    @overload
    def expand(self, shape: torch.Size) -> T:
        ...

    @abc.abstractmethod
    def expand(self, *args: int | torch.Size) -> T:
        """Expands each tensor of the tensordict according to the :func:`~torch.expand` function, ignoring the feature dimensions.

        Supports iterables to specify the shape.

        Examples:
            >>> td = TensorDict({
            ...     'a': torch.zeros(3, 4, 5),
            ...     'b': torch.zeros(3, 4, 10)}, batch_size=[3, 4])
            >>> td_expand = td.expand(10, 3, 4)
            >>> assert td_expand.shape == torch.Size([10, 3, 4])
            >>> assert td_expand.get("a").shape == torch.Size([10, 3, 4, 5])

        """
        ...

    def expand_as(self, other: TensorDictBase | torch.Tensor) -> TensorDictBase:
        """Broadcasts the shape of the tensordict to the shape of `other` and expands it accordingly.

        If the input is a tensor collection (tensordict or tensorclass),
        the leaves will be expanded on a one-to-one basis.

        Examples:
            >>> from tensordict import TensorDict
            >>> import torch
            >>> td0 = TensorDict({
            ...     "a": torch.ones(3, 1, 4),
            ...     "b": {"c": torch.ones(3, 2, 1, 4)}},
            ...     batch_size=[3],
            ... )
            >>> td1 = TensorDict({
            ...     "a": torch.zeros(2, 3, 5, 4),
            ...     "b": {"c": torch.zeros(2, 3, 2, 6, 4)}},
            ...     batch_size=[2, 3],
            ... )
            >>> expanded = td0.expand_as(td1)
            >>> assert (expanded==1).all()
            >>> print(expanded)
            TensorDict(
                fields={
                    a: Tensor(shape=torch.Size([2, 3, 5, 4]), device=cpu, dtype=torch.float32, is_shared=False),
                    b: TensorDict(
                        fields={
                            c: Tensor(shape=torch.Size([2, 3, 2, 6, 4]), device=cpu, dtype=torch.float32, is_shared=False)},
                        batch_size=torch.Size([2, 3]),
                        device=None,
                        is_shared=False)},
                batch_size=torch.Size([2, 3]),
                device=None,
                is_shared=False)

        """
        if _is_tensor_collection(type(other)):
            return self.apply(
                lambda x, y: x.expand_as(y), other, batch_size=other.batch_size
            )
        return self.expand(other.shape)

    def unbind(self, dim: int) -> tuple[T, ...]:
        """Returns a tuple of indexed tensordicts, unbound along the indicated dimension.

        Examples:
            >>> td = TensorDict({
            ...     'x': torch.arange(12).reshape(3, 4),
            ... }, batch_size=[3, 4])
            >>> td0, td1, td2 = td.unbind(0)
            >>> td0['x']
            tensor([0, 1, 2, 3])
            >>> td1['x']
            tensor([4, 5, 6, 7])

        """
        batch_dims = self.batch_dims
        if dim < -batch_dims or dim >= batch_dims:
            raise RuntimeError(
                f"the dimension provided ({dim}) is beyond the tensordict dimensions ({self.ndim})."
            )
        if dim < 0:
            dim = batch_dims + dim
        results = self._unbind(dim)
        if self._is_memmap or self._is_shared:
            for result in results:
                result.lock_()
        return results

    @abc.abstractmethod
    def _unbind(self, dim: int) -> tuple[T, ...]:
        ...

    def chunk(self, chunks: int, dim: int = 0) -> tuple[TensorDictBase, ...]:
        """Splits a tensordict into the specified number of chunks, if possible.

        Each chunk is a view of the input tensordict.

        Args:
            chunks (int): number of chunks to return
            dim (int, optional): dimension along which to split the
                tensordict. Default is 0.

        Examples:
            >>> td = TensorDict({
            ...     'x': torch.arange(24).reshape(3, 4, 2),
            ... }, batch_size=[3, 4])
            >>> td0, td1 = td.chunk(dim=-1, chunks=2)
            >>> td0['x']
            tensor([[[ 0,  1],
                     [ 2,  3]],
                    [[ 8,  9],
                     [10, 11]],
                    [[16, 17],
                     [18, 19]]])

        """
        if chunks < 1:
            raise ValueError(
                f"chunks must be a strictly positive integer, got {chunks}."
            )
        # fall back on split, using upper rounding
        split_size = -(self.batch_size[dim] // -chunks)
        return self.split(split_size, dim=dim)

    @overload
    def unsqueeze(self, dim: int) -> T:
        ...

    @as_decorator()
    def unsqueeze(self, *args, **kwargs):
        """Unsqueezes all tensors for a dimension comprised in between `-td.batch_dims` and `td.batch_dims` and returns them in a new tensordict.

        Args:
            dim (int): dimension along which to unsqueeze

        Examples:
            >>> td = TensorDict({
            ...     'x': torch.arange(24).reshape(3, 4, 2),
            ... }, batch_size=[3, 4])
            >>> td = td.unsqueeze(-2)
            >>> td.shape
            torch.Size([3, 1, 4])
            >>> td.get("x").shape
            torch.Size([3, 1, 4, 2])

        This operation can be used as a context manager too. Changes to the original
        tensordict will occur out-place, i.e. the content of the original tensors
        will not be altered. This also assumes that the tensordict is not locked
        (otherwise, unlocking the tensordict is necessary).

            >>> td = TensorDict({
            ...     'x': torch.arange(24).reshape(3, 4, 2),
            ... }, batch_size=[3, 4])
            >>> with td.unsqueeze(-2) as tds:
            ...     tds.set("y", torch.zeros(3, 1, 4))
            >>> assert td.get("y").shape == [3, 4]

        """
        _lazy_legacy = lazy_legacy()

        if _lazy_legacy:
            return self._legacy_unsqueeze(*args, **kwargs)
        else:
            result = self._unsqueeze(*args, **kwargs)
            if result._is_memmap or result._is_shared:
                result.lock_()
            return result

    @abc.abstractmethod
    def _unsqueeze(self, dim):
        ...

    def _legacy_unsqueeze(self, dim: int) -> T:
        if dim < 0:
            dim = self.batch_dims + dim + 1

        if (dim > self.batch_dims) or (dim < 0):
            raise RuntimeError(
                f"unsqueezing is allowed for dims comprised between "
                f"`-td.batch_dims` and `td.batch_dims` only. Got "
                f"dim={dim} with a batch size of {self.batch_size}."
            )
        from tensordict._lazy import _UnsqueezedTensorDict

        return _UnsqueezedTensorDict(
            source=self,
            custom_op="unsqueeze",
            inv_op="squeeze",
            custom_op_kwargs={"dim": dim},
            inv_op_kwargs={"dim": dim},
        )

    @overload
    def squeeze(self, dim: int | None = None) -> T:
        ...

    @as_decorator()
    def squeeze(self, *args, **kwargs):
        """Squeezes all tensors for a dimension in between `-self.batch_dims+1` and `self.batch_dims-1` and returns them in a new tensordict.

        Args:
            dim (Optional[int]): dimension along which to squeeze. If dim is
                ``None``, all singleton dimensions will be squeezed.
                Defaults to ``None``.

        Examples:
            >>> td = TensorDict({
            ...     'x': torch.arange(24).reshape(3, 1, 4, 2),
            ... }, batch_size=[3, 1, 4])
            >>> td = td.squeeze()
            >>> td.shape
            torch.Size([3, 4])
            >>> td.get("x").shape
            torch.Size([3, 4, 2])

        This operation can be used as a context manager too. Changes to the original
        tensordict will occur out-place, i.e. the content of the original tensors
        will not be altered. This also assumes that the tensordict is not locked
        (otherwise, unlocking the tensordict is necessary). This functionality is
        *not* compatible with implicit squeezing.

            >>> td = TensorDict({
            ...     'x': torch.arange(24).reshape(3, 1, 4, 2),
            ... }, batch_size=[3, 1, 4])
            >>> with td.squeeze(1) as tds:
            ...     tds.set("y", torch.zeros(3, 4))
            >>> assert td.get("y").shape == [3, 1, 4]

        """
        _lazy_legacy = lazy_legacy()

        if _lazy_legacy:
            return self._legacy_squeeze(*args, **kwargs)
        else:
            result = self._squeeze(*args, **kwargs)
            if result._is_memmap or result._is_shared:
                result.lock_()
            return result

    @abc.abstractmethod
    def _squeeze(self, dim=None):
        ...

    def _legacy_squeeze(self, dim: int | None = None) -> T:
        from tensordict._lazy import _SqueezedTensorDict

        if dim is None:
            size = self.size()
            if len(self.size()) == 1 or size.count(1) == 0:
                return self
            first_singleton_dim = size.index(1)

            squeezed_dict = _SqueezedTensorDict(
                source=self,
                custom_op="squeeze",
                inv_op="unsqueeze",
                custom_op_kwargs={"dim": first_singleton_dim},
                inv_op_kwargs={"dim": first_singleton_dim},
            )
            return squeezed_dict.squeeze(dim=None)

        if dim < 0:
            dim = self.batch_dims + dim

        if self.batch_dims and (dim >= self.batch_dims or dim < 0):
            raise RuntimeError(
                f"squeezing is allowed for dims comprised between 0 and "
                f"td.batch_dims only. Got dim={dim} and batch_size"
                f"={self.batch_size}."
            )

        if dim >= self.batch_dims or self.batch_size[dim] != 1:
            return self

        return _SqueezedTensorDict(
            source=self,
            custom_op="squeeze",
            inv_op="unsqueeze",
            custom_op_kwargs={"dim": dim},
            inv_op_kwargs={"dim": dim},
        )

    @overload
    def reshape(self, *shape: int):
        ...

    @overload
    def reshape(self, shape: list | tuple):
        ...

    @abc.abstractmethod
    def reshape(
        self,
        *args,
        **kwargs,
    ) -> T:
        """Returns a contiguous, reshaped tensor of the desired shape.

        Args:
            *shape (int): new shape of the resulting tensordict.

        Returns:
            A TensorDict with reshaped keys

        Examples:
            >>> td = TensorDict({
            ...     'x': torch.arange(12).reshape(3, 4),
            ... }, batch_size=[3, 4])
            >>> td = td.reshape(12)
            >>> print(td['x'])
            torch.Tensor([0, 1, 2, 3, 4, 5, 6, 7, 8, 9, 10, 11])

        """
        ...

    @classmethod
    def stack(cls, input, dim=0, *, out=None):
        """Stacks tensordicts into a single tensordict along the given dimension.

        This call is equivalent to calling :func:`torch.stack` but is compatible with torch.compile.

        """
        from tensordict._torch_func import _stack

        if not _is_tensor_collection(type(input[0])):
            return torch.stack(input, dim, out=out)
        return _stack(input, dim, out=out)

    @classmethod
    def cat(cls, input, dim=0, *, out=None):
        """Concatenates tensordicts into a single tensordict along the given dimension.

        This call is equivalent to calling :func:`torch.cat` but is compatible with torch.compile.

        """
        from tensordict._torch_func import _cat

        if not _is_tensor_collection(type(input[0])):
            return torch.cat(input, dim, out=out)
        return _cat(input, dim, out=out)

    @classmethod
    def lazy_stack(cls, input, dim=0, *, out=None):
        """Creates a lazy stack of tensordicts.

        See :meth:`~tensordict.LazyStackTensorDict.lazy_stack` for details.
        """
        from tensordict._lazy import LazyStackedTensorDict

        return LazyStackedTensorDict.lazy_stack(input, dim=dim, out=out)

    @classmethod
    def maybe_dense_stack(cls, input, dim=0, *, out=None):
        """Attempts to make a dense stack of tensordicts, and falls back on lazy stack when required..

        See :meth:`~tensordict.LazyStackTensorDict.maybe_dense_stack` for details.
        """
        from tensordict._lazy import LazyStackedTensorDict

        return LazyStackedTensorDict.maybe_dense_stack(input, dim=dim, out=out)

    @abc.abstractmethod
    def split(self, split_size: int | list[int], dim: int = 0) -> list[TensorDictBase]:
        """Splits each tensor in the TensorDict with the specified size in the given dimension, like `torch.split`.

        Returns a list of ``TensorDict`` instances with the view of split chunks of items.

        Args:
            split_size (int or List(int)): size of a single chunk or list of sizes for each chunk.
            dim (int): dimension along which to split the tensor.

        Returns:
            A list of TensorDict with specified size in given dimension.

        Examples:
            >>> td = TensorDict({
            ...     'x': torch.arange(12).reshape(3, 4),
            ... }, batch_size=[3, 4])
            >>> td0, td1 = td.split([1, 2], dim=0)
            >>> print(td0['x'])
            torch.Tensor([[0, 1, 2, 3]])
        """
        ...

    def gather(self, dim: int, index: Tensor, out: T | None = None) -> T:
        """Gathers values along an axis specified by `dim`.

        Args:
            dim (int): the dimension along which collect the elements
            index (torch.Tensor): a long tensor which number of dimension matches
                the one of the tensordict with only one dimension differring between
                the two (the gathering dimension). Its elements refer to the
                index to be gathered along the required dimension.
            out (TensorDictBase, optional): a destination tensordict. It must
                have the same shape as the index.

        Examples:
            >>> td = TensorDict(
            ...     {"a": torch.randn(3, 4, 5),
            ...      "b": TensorDict({"c": torch.zeros(3, 4, 5)}, [3, 4, 5])},
            ...     [3, 4])
            >>> index = torch.randint(4, (3, 2))
            >>> td_gather = td.gather(dim=1, index=index)
            >>> print(td_gather)
            TensorDict(
                fields={
                    a: Tensor(shape=torch.Size([3, 2, 5]), device=cpu, dtype=torch.float32, is_shared=False),
                    b: TensorDict(
                        fields={
                            c: Tensor(shape=torch.Size([3, 2, 5]), device=cpu, dtype=torch.float32, is_shared=False)},
                        batch_size=torch.Size([3, 2, 5]),
                        device=None,
                        is_shared=False)},
                batch_size=torch.Size([3, 2]),
                device=None,
                is_shared=False)

        Gather keeps the dimension names.

        Examples:
            >>> td.names = ["a", "b"]
            >>> td_gather = td.gather(dim=1, index=index)
            >>> td_gather.names
            ["a", "b"]
        """
        return torch.gather(self, dim, index, out=out)

    @overload
    def view(self, *shape: int):
        ...

    @overload
    def view(self, shape: torch.Size):
        ...

    @abc.abstractmethod
    def _view(
        self,
        *args,
        **kwargs,
    ) -> T:
        ...

    @as_decorator()
    def view(
        self,
        *shape: int,
        size: list | tuple | torch.Size | None = None,
    ):
        """Returns a tensordict with views of the tensors according to a new shape, compatible with the tensordict batch_size.

        Args:
            *shape (int): new shape of the resulting tensordict.
            size: iterable

        Returns:
            a new tensordict with the desired batch_size.

        Examples:
            >>> td = TensorDict(source={'a': torch.zeros(3,4,5),
            ...    'b': torch.zeros(3,4,10,1)}, batch_size=torch.Size([3, 4]))
            >>> td_view = td.view(12)
            >>> print(td_view.get("a").shape)  # torch.Size([12, 5])
            >>> print(td_view.get("b").shape)  # torch.Size([12, 10, 1])
            >>> td_view = td.view(-1, 4, 3)
            >>> print(td_view.get("a").shape)  # torch.Size([1, 4, 3, 5])
            >>> print(td_view.get("b").shape)  # torch.Size([1, 4, 3, 10, 1])

        """
        _lazy_legacy = lazy_legacy()

        if _lazy_legacy:
            return self._legacy_view(*shape, size=size)
        else:
            result = self._view(size=size) if size is not None else self._view(*shape)
            if result._is_shared or result._is_memmap:
                result.lock_()
            return result

    def _legacy_view(
        self,
        *shape: int,
        size: list | tuple | torch.Size | None = None,
    ) -> T:
        if len(shape) == 0 and size is not None:
            return self.view(*size)
        elif len(shape) == 1 and isinstance(shape[0], (list, tuple, torch.Size)):
            return self.view(*shape[0])
        elif not isinstance(shape, torch.Size):
            shape = infer_size_impl(shape, self.numel())
            shape = torch.Size(shape)
        if shape == self.shape:
            return self
        from tensordict._lazy import _ViewedTensorDict

        return _ViewedTensorDict(
            source=self,
            custom_op="view",
            inv_op="view",
            custom_op_kwargs={"size": shape},
            inv_op_kwargs={"size": self.batch_size},
        )

    @as_decorator()
    def transpose(self, dim0, dim1):
        """Returns a tensordict that is a transposed version of input. The given dimensions ``dim0`` and ``dim1`` are swapped.

        In-place or out-place modifications of the transposed tensordict will
        impact the original tensordict too as the memory is shared and the operations
        are mapped back on the original tensordict.

        Examples:
            >>> tensordict = TensorDict({"a": torch.randn(3, 4, 5)}, [3, 4])
            >>> tensordict_transpose = tensordict.transpose(0, 1)
            >>> print(tensordict_transpose.shape)
            torch.Size([4, 3])
            >>> tensordict_transpose.set("b",, torch.randn(4, 3))
            >>> print(tensordict.get("b").shape)
            torch.Size([3, 4])
        """
        _lazy_legacy = lazy_legacy()

        if _lazy_legacy:
            return self._legacy_transpose(dim0, dim1)
        else:
            ndim = self.ndim
            if dim0 < 0:
                dim0 = ndim + dim0
            if dim1 < 0:
                dim1 = ndim + dim1
            if dim0 < 0 or dim1 < 0 or dim0 >= ndim or dim1 >= ndim:
                raise ValueError(
                    "dim0 and dim1 must be within the range of the number of dimensions."
                )
            dim0, dim1 = min(dim0, dim1), max(dim0, dim1)
            if dim0 == dim1:
                return self
            result = self._transpose(dim0, dim1)
            if result._is_shared or result._is_memmap:
                result.lock_()
            return result

    @abc.abstractmethod
    def _transpose(self, dim0, dim1):
        ...

    def _legacy_transpose(self, dim0, dim1):
        if dim0 < 0:
            dim0 = self.ndim + dim0
        if dim1 < 0:
            dim1 = self.ndim + dim1
        if any((dim0 < 0, dim1 < 0)):
            raise ValueError(
                "The provided dimensions are incompatible with the tensordict batch-size."
            )
        if dim0 == dim1:
            return self
        from tensordict._lazy import _TransposedTensorDict

        return _TransposedTensorDict(
            source=self,
            custom_op="transpose",
            inv_op="transpose",
            custom_op_kwargs={"dim0": dim0, "dim1": dim1},
            inv_op_kwargs={"dim0": dim0, "dim1": dim1},
        )

    @overload
    def permute(self, *dims: int):
        ...

    @overload
    def permute(self, dims: list | tuple):
        ...

    @as_decorator()
    def permute(self, *args, **kwargs):
        """Returns a view of a tensordict with the batch dimensions permuted according to dims.

        Args:
            *dims_list (int): the new ordering of the batch dims of the tensordict. Alternatively,
                a single iterable of integers can be provided.
            dims (list of int): alternative way of calling permute(...).

        Returns:
            a new tensordict with the batch dimensions in the desired order.

        Examples:
            >>> tensordict = TensorDict({"a": torch.randn(3, 4, 5)}, [3, 4])
            >>> print(tensordict.permute([1, 0]))
            PermutedTensorDict(
                source=TensorDict(
                    fields={
                        a: Tensor(torch.Size([3, 4, 5]), dtype=torch.float32)},
                    batch_size=torch.Size([3, 4]),
                    device=cpu,
                    is_shared=False),
                op=permute(dims=[1, 0]))
            >>> print(tensordict.permute(1, 0))
            PermutedTensorDict(
                source=TensorDict(
                    fields={
                        a: Tensor(torch.Size([3, 4, 5]), dtype=torch.float32)},
                    batch_size=torch.Size([3, 4]),
                    device=cpu,
                    is_shared=False),
                op=permute(dims=[1, 0]))
            >>> print(tensordict.permute(dims=[1, 0]))
            PermutedTensorDict(
                source=TensorDict(
                    fields={
                        a: Tensor(torch.Size([3, 4, 5]), dtype=torch.float32)},
                    batch_size=torch.Size([3, 4]),
                    device=cpu,
                    is_shared=False),
                op=permute(dims=[1, 0]))
        """
        _lazy_legacy = lazy_legacy()

        if _lazy_legacy:
            return self._legacy_permute(*args, **kwargs)
        else:
            result = self._permute(*args, **kwargs)
            if result._is_shared or result._is_memmap:
                result.lock_()
            return result

    @abc.abstractmethod
    def _permute(
        self,
        *args,
        **kwargs,
    ):
        ...

    def _legacy_permute(
        self,
        *dims_list: int,
        dims: list[int] | None = None,
    ) -> T:
        if len(dims_list) == 0:
            dims_list = dims
        elif len(dims_list) == 1 and not isinstance(dims_list[0], int):
            dims_list = dims_list[0]
        if len(dims_list) != len(self.shape):
            raise RuntimeError(
                f"number of dims don't match in permute (got {len(dims_list)}, expected {len(self.shape)}"
            )

        if not len(dims_list) and not self.batch_dims:
            return self
        if np.array_equal(dims_list, range(self.batch_dims)):
            return self
        min_dim, max_dim = -self.batch_dims, self.batch_dims - 1
        seen = [False for dim in range(max_dim + 1)]
        for idx in dims_list:
            if idx < min_dim or idx > max_dim:
                raise IndexError(
                    f"dimension out of range (expected to be in range of [{min_dim}, {max_dim}], but got {idx})"
                )
            if seen[idx]:
                raise RuntimeError("repeated dim in permute")
            seen[idx] = True

        from tensordict._lazy import _PermutedTensorDict

        return _PermutedTensorDict(
            source=self,
            custom_op="permute",
            inv_op="permute",
            custom_op_kwargs={"dims": list(map(int, dims_list))},
            inv_op_kwargs={"dims": list(map(int, dims_list))},
        )

    # Cache functionality
    def _erase_cache(self):
        self._cache = None

    # Dim names functionality
    @property
    @abc.abstractmethod
    def names(self):
        """The dimension names of the tensordict.

        The names can be set at construction time using the ``names`` argument.

        See also :meth:`~.refine_names` for details on how to set the names after
        construction.
        """
        ...

    @abc.abstractmethod
    def _erase_names(self):
        """Erases the dimension names from a tensordict."""
        ...

    @abc.abstractmethod
    def _rename_subtds(self, value):
        """Renames all the sub-tensordicts dimension according to value.

        If value has less dimensions than the TD, the rest is just assumed to be None.
        """
        ...

    def _check_dim_name(self, name):
        if name is None:
            return False
        if self._has_names() and name in self.names:
            return True
        for key in self.keys():
            if _is_tensor_collection(self.entry_class(key)):
                if self._get_str(key, NO_DEFAULT)._check_dim_name(name):
                    return True
        else:
            return False

    def refine_names(self, *names):
        """Refines the dimension names of self according to names.

        Refining is a special case of renaming that “lifts” unnamed dimensions.
        A None dim can be refined to have any name; a named dim can only be
        refined to have the same name.

        Because named tensors can coexist with unnamed tensors, refining names
        gives a nice way to write named-tensor-aware code that works with both
        named and unnamed tensors.

        names may contain up to one Ellipsis (...). The Ellipsis is expanded
        greedily; it is expanded in-place to fill names to the same length as
        self.dim() using names from the corresponding indices of self.names.

        Returns: the same tensordict with dimensions named according to the input.

        Examples:
            >>> td = TensorDict({}, batch_size=[3, 4, 5, 6])
            >>> tdr = td.refine_names(None, None, None, "d")
            >>> assert tdr.names == [None, None, None, "d"]
            >>> tdr = td.refine_names("a", None, None, "d")
            >>> assert tdr.names == ["a", None, None, "d"]

        """
        # replace ellipsis if any
        names_copy = copy(names)
        if any(name is Ellipsis for name in names):
            ellipsis_name = [NO_DEFAULT for _ in range(self.ndim - len(names) + 1)]
            names = []
            for name in names_copy:
                if name is Ellipsis:
                    names += ellipsis_name
                else:
                    names.append(name)
        # check that the names that are set are either None or identical
        curr_names = self.names
        for i, name in enumerate(names):
            if name is NO_DEFAULT:
                # whatever value is ok
                names[i] = curr_names[i]
                continue
            else:
                if curr_names[i] is None:
                    continue
                if self.names[i] == name:
                    continue
                else:
                    raise RuntimeError(
                        f"refine_names: cannot coerce TensorDict names {self.names} with {names_copy}."
                    )
        self.names = names
        # we also need to rename the sub-tensordicts
        # self._rename_subtds(self.names)
        return self

    def rename(self, *names, **rename_map):
        """Returns a clone of the tensordict with dimensions renamed.

        Examples:
            >>> td = TensorDict({}, batch_size=[1, 2, 3 ,4])
            >>> td.names = list("abcd")
            >>> td_rename = td.rename(c="g")
            >>> assert td_rename.names == list("abgd")

        """
        clone = self.clone(recurse=False)
        if len(names) == 1 and names[0] is None:
            clone.names = None
        if rename_map and names:
            raise ValueError(
                "Passed both a name map and a name list. Only one is accepted."
            )
        elif not rename_map and not names:
            raise ValueError(
                "Neither a name map nor a name list was passed. "
                "Only one is accepted."
            )
        elif rename_map:
            cnames = list(clone.names)
            for i, name in enumerate(cnames):
                new_name = rename_map.pop(name, NO_DEFAULT)
                if new_name is not NO_DEFAULT:
                    cnames[i] = new_name
            clone.names = cnames
            if rename_map:
                raise ValueError(
                    f"Some names to be renamed were not part of the tensordict names: {rename_map.keys()} vs {self.names}."
                )
        else:
            clone.names = names
        return clone

    def rename_(self, *names, **rename_map):
        """Same as :meth:`~.rename`, but executes the renaming in-place.

        Examples:
            >>> td = TensorDict({}, batch_size=[1, 2, 3 ,4])
            >>> td.names = list("abcd")
            >>> assert td.rename_(c="g")
            >>> assert td.names == list("abgd")
        """
        if len(names) == 1 and names[0] is None:
            self.names = None
        if rename_map and names:
            raise ValueError(
                "Passed both a name map and a name list. " "Only one is accepted."
            )
        elif not rename_map and not names and self.batch_dims:
            raise ValueError(
                "Neither a name map nor a name list was passed. "
                "Only one is accepted."
            )
        elif rename_map:
            cnames = list(self.names)
            for i, name in enumerate(cnames):
                new_name = rename_map.pop(name, NO_DEFAULT)
                if new_name is not NO_DEFAULT:
                    cnames[i] = new_name
            if rename_map:
                raise ValueError(
                    f"Some names to be renamed were not part of the tensordict names: {rename_map.keys()} vs {self.names}."
                )
            self.names = cnames
        else:
            self.names = names
        return self

    @abc.abstractmethod
    def _has_names(self):
        ...

    # Device functionality: device is optional. If provided, it will enforce
    # all data is on the same device
    @property
    @abc.abstractmethod
    def device(self) -> torch.device | None:
        """Device of a TensorDict.

        If the TensorDict has a specified device, all
        its tensors (incl. nested ones) must live on the same device.
        If the TensorDict device is ``None``, different values can be located
        on different devices.

        Returns:
            torch.device object indicating the device where the tensors
            are placed, or None if TensorDict does not have a device.

        Examples:
            >>> td = TensorDict({
            ...     "cpu": torch.randn(3, device='cpu'),
            ...     "cuda": torch.randn(3, device='cuda'),
            ... }, batch_size=[], device=None)
            >>> td['cpu'].device
            device(type='cpu')
            >>> td['cuda'].device
            device(type='cuda')
            >>> td = TensorDict({
            ...     "x": torch.randn(3, device='cpu'),
            ...     "y": torch.randn(3, device='cuda'),
            ... }, batch_size=[], device='cuda')
            >>> td['x'].device
            device(type='cuda')
            >>> td['y'].device
            device(type='cuda')
            >>> td = TensorDict({
            ...     "x": torch.randn(3, device='cpu'),
            ...     "y": TensorDict({'z': torch.randn(3, device='cpu')}, batch_size=[], device=None),
            ... }, batch_size=[], device='cuda')
            >>> td['x'].device
            device(type='cuda')
            >>> td['y'].device # nested tensordicts are also mapped onto the appropriate device.
            device(type='cuda')
            >>> td['y', 'x'].device
            device(type='cuda')

        """
        ...

    @device.setter
    @abc.abstractmethod
    def device(self, value: DeviceType) -> None:
        ...

    @lock_blocked
    def clear(self) -> T:
        """Erases the content of the tensordict."""
        for key in list(self.keys()):
            del self[key]
        return self

    @classmethod
    def fromkeys(cls, keys: List[NestedKey], value: Any = 0):
        """Creates a tensordict from a list of keys and a single value.

        Args:
            keys (list of NestedKey): An iterable specifying the keys of the new dictionary.
            value (compatible type, optional): The value for all keys. Defaults to ``0``.
        """
        from tensordict._td import TensorDict

        return TensorDict(dict.fromkeys(keys, value), batch_size=[])

    @abc.abstractmethod
    def popitem(self) -> Tuple[NestedKey, CompatibleType]:
        """Removes the item that was last inserted into the TensorDict.

        ``popitem`` will only return non-nested values.
        """
        ...

    def clear_device_(self) -> T:
        """Clears the device of the tensordict.

        Returns: self

        """
        self._device = None
        for value in self.values():
            if _is_tensor_collection(value.__class__):
                value.clear_device_()
        return self

    @abc.abstractmethod
    def pin_memory(self) -> T:
        """Calls :meth:`~torch.Tensor.pin_memory` on the stored tensors."""
        ...

    def cpu(self) -> T:
        """Casts a tensordict to CPU."""
        return self.to("cpu")

    def cuda(self, device: int = None) -> T:
        """Casts a tensordict to a cuda device (if not already on it).

        Args:
            device (int, optional): if provided, the cuda device on which the
                tensor should be cast.

        """
        if device is None:
            return self.to(torch.device("cuda"))
        return self.to(f"cuda:{device}")

    @property
    def is_cuda(self):
        return self.device is not None and self.device.type == "cuda"

    @property
    def is_cpu(self):
        return self.device is not None and self.device.type == "cpu"

    # Serialization functionality
    def state_dict(
        self,
        destination=None,
        prefix="",
        keep_vars=False,
        flatten=False,
    ) -> OrderedDict[str, Any]:
        """Produces a state_dict from the tensordict.

        The structure of the state-dict will still be nested, unless ``flatten`` is set to ``True``.

        A tensordict state-dict contains all the tensors and meta-data needed
        to rebuild the tensordict (names are currently not supported).

        Args:
            destination (dict, optional): If provided, the state of tensordict will
                be updated into the dict and the same object is returned.
                Otherwise, an ``OrderedDict`` will be created and returned.
                Default: ``None``.
            prefix (str, optional): a prefix added to tensor
                names to compose the keys in state_dict. Default: ``''``.
            keep_vars (bool, optional): by default the :class:`torch.Tensor` items
                returned in the state dict are detached from autograd. If it's
                set to ``True``, detaching will not be performed.
                Default: ``False``.
            flatten (bool, optional): whether the structure should be flattened
                with the ``"."`` character or not.
                Defaults to ``False``.

        Examples:
            >>> data = TensorDict({"1": 1, "2": 2, "3": {"3": 3}}, [])
            >>> sd = data.state_dict()
            >>> print(sd)
            OrderedDict([('1', tensor(1)), ('2', tensor(2)), ('3', OrderedDict([('3', tensor(3)), ('__batch_size', torch.Size([])), ('__device', None)])), ('__batch_size', torch.Size([])), ('__device', None)])
            >>> sd = data.state_dict(flatten=True)
            OrderedDict([('1', tensor(1)), ('2', tensor(2)), ('3.3', tensor(3)), ('__batch_size', torch.Size([])), ('__device', None)])

        """
        out = collections.OrderedDict()
        source = self
        if flatten:
            source = source.flatten_keys(".")
        for key, item in source.items():
            if not _is_tensor_collection(item.__class__):
                if not keep_vars:
                    out[prefix + key] = item.detach().clone()
                else:
                    out[prefix + key] = item
            else:
                out[prefix + key] = item.state_dict(keep_vars=keep_vars)
        if "__batch_size" in out:
            raise KeyError(
                "Cannot retrieve the state_dict of a TensorDict with `'__batch_size'` key"
            )
        if "__device" in out:
            raise KeyError(
                "Cannot retrieve the state_dict of a TensorDict with `'__batch_size'` key"
            )
        out[prefix + "__batch_size"] = source.batch_size
        out[prefix + "__device"] = source.device
        if destination is not None:
            destination.update(out)
            return destination
        return out

    def load_state_dict(
        self,
        state_dict: OrderedDict[str, Any],
        strict=True,
        assign=False,
        from_flatten=False,
    ) -> T:
        """Loads a state-dict, formatted as in :meth:`~.state_dict`, into the tensordict.

        Args:
            state_dict (OrderedDict): the state_dict of to be copied.
            strict (bool, optional): whether to strictly enforce that the keys
                in :attr:`state_dict` match the keys returned by this tensordict's
                :meth:`torch.nn.Module.state_dict` function. Default: ``True``
            assign (bool, optional): whether to assign items in the state
                dictionary to their corresponding keys in the tensordict instead
                of copying them inplace into the tensordict's current tensors.
                When ``False``, the properties of the tensors in the current
                module are preserved while when ``True``, the properties of the
                Tensors in the state dict are preserved.
                Default: ``False``
            from_flatten (bool, optional): if ``True``, the input state_dict is
                assumed to be flattened.
                Defaults to ``False``.

        Examples:
            >>> data = TensorDict({"1": 1, "2": 2, "3": {"3": 3}}, [])
            >>> data_zeroed = TensorDict({"1": 0, "2": 0, "3": {"3": 0}}, [])
            >>> sd = data.state_dict()
            >>> data_zeroed.load_state_dict(sd)
            >>> print(data_zeroed["3", "3"])
            tensor(3)
            >>> # with flattening
            >>> data_zeroed = TensorDict({"1": 0, "2": 0, "3": {"3": 0}}, [])
            >>> data_zeroed.load_state_dict(data.state_dict(flatten=True), from_flatten=True)
            >>> print(data_zeroed["3", "3"])
            tensor(3)


        """
        if from_flatten:
            self_flatten = self.flatten_keys(".")
            self_flatten.load_state_dict(state_dict, strict=strict, assign=assign)
            if not assign:
                # modifications are done in-place so we should be fine returning self
                return self
            else:
                # run a check over keys, if we any key with a '.' in name we're doomed
                DOT_ERROR = "Cannot use load_state_dict(..., from_flatten=True, assign=True) when some keys contain a dot character."
                for key in self.keys(True, True):
                    if isinstance(key, tuple):
                        for subkey in key:
                            if "." in subkey:
                                raise RuntimeError(DOT_ERROR)
                    elif "." in key:
                        raise RuntimeError(DOT_ERROR)
                return self.update(self_flatten.unflatten_keys("."))

        # copy since we'll be using pop
        state_dict = copy(state_dict)
        batch_size = state_dict.pop("__batch_size")
        device = state_dict.pop("__device", None)

        if strict and set(state_dict.keys()) != set(self.keys()):
            set_sd = set(state_dict.keys())
            set_td = set(self.keys())

            # if there are keys in state-dict that point to an empty tensordict
            # or if the local tensordicts are empty, we can skip
            def _is_empty_dict(sd, key=None):
                if key is not None:
                    if not isinstance(sd[key], dict):
                        return False
                    return _is_empty_dict(sd[key])
                for key, item in sd.items():
                    if key in ("__batch_size", "__device"):
                        continue
                    if isinstance(item, dict):
                        if not _is_empty_dict(item):
                            return False
                        continue
                    return False
                else:
                    return True

            def check_is_empty(target, key):
                item = target.get(key)
                if not is_tensor_collection(item) or not item.is_empty():
                    return False
                return True

            if not all(check_is_empty(self, key) for key in set_td - set_sd) or not all(
                _is_empty_dict(state_dict, key) for key in set_sd - set_td
            ):
                raise RuntimeError(
                    "Cannot load state-dict because the key sets don't match: got "
                    f"state_dict extra keys \n{set_sd - set_td}\n and tensordict extra keys\n{set_td - set_sd}\n"
                )

        self.batch_size = batch_size
        if device is not None and self.device is not None and device != self.device:
            raise RuntimeError("Loading data from another device is not yet supported.")

        for key, item in state_dict.items():
            if isinstance(item, dict):
                dest = self.get(key, default=None)
                if dest is None:
                    dest = self.empty()
                dest.load_state_dict(item, assign=assign, strict=strict)
                self.set(
                    key,
                    dest,
                    inplace=not assign,
                )
            else:
                self.set(key, item, inplace=not assign)
        return self

    def is_shared(self) -> bool:
        """Checks if tensordict is in shared memory.

        If a TensorDict instance is in shared memory, it is locked (entries cannot
        be renamed, removed or added). If a ``TensorDict`` is created with
        tensors that are all in shared memory, this does __not__ mean that ``is_shared``
        will return ``True`` (as a new tensor may or may not be in shared memory).
        Only if one calls `tensordict.share_memory_()` or places the tensordict
        on a device where the content is shared by default (eg, ``"cuda"``)
        will the tensordict be considered in shared memory.

        This is always ``True`` for tensordicts on a CUDA device.

        """
        if self.device and not self._is_memmap:
            return self.device.type == "cuda" or self._is_shared
        return self._is_shared

    def is_memmap(self) -> bool:
        """Checks if tensordict is memory-mapped.

        If a TensorDict instance is memory-mapped, it is locked (entries cannot
        be renamed, removed or added). If a ``TensorDict`` is created with
        tensors that are all memory-mapped, this does __not__ mean that ``is_memmap``
        will return ``True`` (as a new tensor may or may not be memory-mapped).
        Only if one calls `tensordict.memmap_()` will the tensordict be
        considered as memory-mapped.

        This is always ``True`` for tensordicts on a CUDA device.

        """
        return self._is_memmap

    @abc.abstractmethod
    def share_memory_(self) -> T:
        """Places all the tensors in shared memory.

        The TensorDict is then locked, meaning that any writing operations that
        isn't in-place will throw an exception (eg, rename, set or remove an
        entry).
        Conversely, once the tensordict is unlocked, the share_memory attribute
        is turned to ``False``, because cross-process identity is not
        guaranteed anymore.

        Returns:
            self

        """
        ...

    @abc.abstractmethod
    def _memmap_(
        self,
        *,
        prefix: str | None,
        copy_existing: bool,
        executor,
        futures,
        inplace,
        like,
        share_non_tensor,
    ) -> T:
        ...

    @property
    def saved_path(self):
        """Returns the path where a memmap saved TensorDict is being stored.

        This argument valishes as soon as is_memmap() returns ``False`` (e.g., when the tensordict is unlocked).
        """
        if self.is_memmap():
            path = self._memmap_prefix
            return path
        raise AttributeError(
            f"The tensordict has no saved path (memmap={self.is_memmap()}, path={self._memmap_prefix})."
        )

    def memmap_(
        self,
        prefix: str | None = None,
        copy_existing: bool = False,
        *,
        num_threads: int = 0,
        return_early: bool = False,
        share_non_tensor: bool = False,
    ) -> T:
        """Writes all tensors onto a corresponding memory-mapped Tensor, in-place.

        Args:
            prefix (str): directory prefix where the memory-mapped tensors will
                be stored. The directory tree structure will mimic the tensordict's.
            copy_existing (bool): If False (default), an exception will be raised if an
                entry in the tensordict is already a tensor stored on disk
                with an associated file, but is not saved in the correct
                location according to prefix.
                If ``True``, any existing Tensor will be copied to the new location.

        Keyword Args:
            num_threads (int, optional): the number of threads used to write the memmap
                tensors. Defaults to `0`.
            return_early (bool, optional): if ``True`` and ``num_threads>0``,
                the method will return a future of the tensordict.
            share_non_tensor (bool, optional): if ``True``, the non-tensor data will be
                shared between the processes and writing operation (such as inplace update
                or set) on any of the workers within a single node will update the value
                on all other workers. If the number of non-tensor leaves is high (e.g.,
                sharing large stacks of non-tensor data) this may result in OOM or similar
                errors. Defaults to ``False``.

        The TensorDict is then locked, meaning that any writing operations that
        isn't in-place will throw an exception (eg, rename, set or remove an
        entry).
        Once the tensordict is unlocked, the memory-mapped attribute is turned to ``False``,
        because cross-process identity is not guaranteed anymore.

        Returns:
            self if ``return_early=False``, otherwise a :class:`~tensordict.utils.TensorDictFuture` instance.

        Note:
            Serialising in this fashion might be slow with deeply nested tensordicts, so
            it is not recommended to call this method inside a training loop.
        """
        prefix = Path(prefix) if prefix is not None else self._memmap_prefix
        if num_threads > 1:
            with (
                ThreadPoolExecutor(max_workers=num_threads)
                if not return_early
                else contextlib.nullcontext()
            ) as executor:
                if return_early:
                    executor = ThreadPoolExecutor(max_workers=num_threads)
                futures = []
                result = self._memmap_(
                    prefix=prefix,
                    copy_existing=copy_existing,
                    executor=executor,
                    futures=futures,
                    inplace=True,
                    like=False,
                    share_non_tensor=share_non_tensor,
                )
                if not return_early:
                    concurrent.futures.wait(futures)
                    return result
                else:
                    return TensorDictFuture(futures, result)
        return self._memmap_(
            prefix=prefix,
            copy_existing=copy_existing,
            inplace=True,
            futures=None,
            executor=None,
            like=False,
            share_non_tensor=share_non_tensor,
        ).lock_()

    @abc.abstractmethod
    def make_memmap(
        self,
        key: NestedKey,
        shape: torch.Size | torch.Tensor,
        *,
        dtype: torch.dtype | None = None,
    ) -> MemoryMappedTensor:
        """Creates an empty memory-mapped tensor given a shape and possibly a dtype.

        .. warning:: This method is not lock-safe by design. A memory-mapped TensorDict instance present on multiple nodes
            will need to be updated using the method :meth:`~tensordict.TensorDictBase.memmap_refresh_`.

        Writing an existing entry will result in an error.

        Args:
            key (NestedKey): the key of the new entry to write. If the key is already present in the tensordict, an
                exception is raised.
            shape (torch.Size or equivalent, torch.Tensor for nested tensors): the shape of the tensor to write.

        Keyword arguments:
            dtype (torch.dtype, optional): the dtype of the new tensor.

        Returns:
            A new memory mapped tensor.

        """
        ...

    @abc.abstractmethod
    def make_memmap_from_storage(
        self,
        key: NestedKey,
        storage: torch.UntypedStorage,
        shape: torch.Size | torch.Tensor,
        *,
        dtype: torch.dtype | None = None,
    ) -> MemoryMappedTensor:
        """Creates an empty memory-mapped tensor given a storage, a shape and possibly a dtype.

        .. warning:: This method is not lock-safe by design. A memory-mapped TensorDict instance present on multiple nodes
            will need to be updated using the method :meth:`~tensordict.TensorDictBase.memmap_refresh_`.

        .. note:: If the storage has a filename associated, it must match the new filename for the file.
            If it has not a filename associated but the tensordict has an associated path, this will result in an
            exception.

        Args:
            key (NestedKey): the key of the new entry to write. If the key is already present in the tensordict, an
                exception is raised.
            storage (torch.UntypedStorage): the storage to use for the new MemoryMappedTensor. Must be a physical memory
                storage.
            shape (torch.Size or equivalent, torch.Tensor for nested tensors): the shape of the tensor to write.

        Keyword arguments:
            dtype (torch.dtype, optional): the dtype of the new tensor.

        Returns:
            A new memory mapped tensor with the given storage.

        """
        ...

    @abc.abstractmethod
    def make_memmap_from_tensor(
        self, key: NestedKey, tensor: torch.Tensor, *, copy_data: bool = True
    ) -> MemoryMappedTensor:
        """Creates an empty memory-mapped tensor given a tensor.

        .. warning:: This method is not lock-safe by design. A memory-mapped TensorDict instance present on multiple nodes
            will need to be updated using the method :meth:`~tensordict.TensorDictBase.memmap_refresh_`.

        This method always copies the storage content if ``copy_data`` is ``True`` (i.e., the storage is not shared).

        Args:
            key (NestedKey): the key of the new entry to write. If the key is already present in the tensordict, an
                exception is raised.
            tensor (torch.Tensor): the tensor to replicate on physical memory.

        Keyword arguments:
            copy_data (bool, optionaL): if ``False``, the new tensor will share the metadata of the input such as
                shape and dtype, but the content will be empty. Defaults to ``True``.

        Returns:
            A new memory mapped tensor with the given storage.

        """
        ...

    def save(
        self,
        prefix: str | None = None,
        copy_existing: bool = False,
        *,
        num_threads: int = 0,
        return_early: bool = False,
        share_non_tensor: bool = False,
    ) -> T:
        """Saves the tensordict to disk.

        This function is a proxy to :meth:`~.memmap`.
        """
        return self.memmap(
            prefix=prefix,
            copy_existing=copy_existing,
            num_threads=num_threads,
            return_early=return_early,
            share_non_tensor=share_non_tensor,
        )

    dumps = save

    def memmap(
        self,
        prefix: str | None = None,
        copy_existing: bool = False,
        *,
        num_threads: int = 0,
        return_early: bool = False,
        share_non_tensor: bool = False,
    ) -> T:
        """Writes all tensors onto a corresponding memory-mapped Tensor in a new tensordict.

        Args:
            prefix (str): directory prefix where the memory-mapped tensors will
                be stored. The directory tree structure will mimic the tensordict's.
            copy_existing (bool): If False (default), an exception will be raised if an
                entry in the tensordict is already a tensor stored on disk
                with an associated file, but is not saved in the correct
                location according to prefix.
                If ``True``, any existing Tensor will be copied to the new location.

        Keyword Args:
            num_threads (int, optional): the number of threads used to write the memmap
                tensors. Defaults to `0`.
            return_early (bool, optional): if ``True`` and ``num_threads>0``,
                the method will return a future of the tensordict.
            share_non_tensor (bool, optional): if ``True``, the non-tensor data will be
                shared between the processes and writing operation (such as inplace update
                or set) on any of the workers within a single node will update the value
                on all other workers. If the number of non-tensor leaves is high (e.g.,
                sharing large stacks of non-tensor data) this may result in OOM or similar
                errors. Defaults to ``False``.

        The TensorDict is then locked, meaning that any writing operations that
        isn't in-place will throw an exception (eg, rename, set or remove an
        entry).
        Once the tensordict is unlocked, the memory-mapped attribute is turned to ``False``,
        because cross-process identity is not guaranteed anymore.

        Returns:
            A new tensordict with the tensors stored on disk if ``return_early=False``,
            otherwise a :class:`~tensordict.utils.TensorDictFuture` instance.

        Note:
            Serialising in this fashion might be slow with deeply nested tensordicts, so
            it is not recommended to call this method inside a training loop.
        """
        prefix = Path(prefix) if prefix is not None else self._memmap_prefix

        if num_threads > 1:
            with (
                ThreadPoolExecutor(max_workers=num_threads)
                if not return_early
                else contextlib.nullcontext()
            ) as executor:
                if return_early:
                    executor = ThreadPoolExecutor(max_workers=num_threads)
                futures = []
                result = self._memmap_(
                    prefix=prefix,
                    copy_existing=copy_existing,
                    executor=executor,
                    futures=futures,
                    inplace=False,
                    like=False,
                    share_non_tensor=share_non_tensor,
                )
                if not return_early:
                    concurrent.futures.wait(futures)
                    return result
                else:
                    return TensorDictFuture(futures, result)

        return self._memmap_(
            prefix=prefix,
            copy_existing=copy_existing,
            inplace=False,
            executor=None,
            like=False,
            futures=None,
            share_non_tensor=share_non_tensor,
        ).lock_()

    def memmap_like(
        self,
        prefix: str | None = None,
        copy_existing: bool = False,
        *,
        num_threads: int = 0,
        return_early: bool = False,
        share_non_tensor: bool = False,
    ) -> T:
        """Creates a contentless Memory-mapped tensordict with the same shapes as the original one.

        Args:
            prefix (str): directory prefix where the memory-mapped tensors will
                be stored. The directory tree structure will mimic the tensordict's.
            copy_existing (bool): If False (default), an exception will be raised if an
                entry in the tensordict is already a tensor stored on disk
                with an associated file, but is not saved in the correct
                location according to prefix.
                If ``True``, any existing Tensor will be copied to the new location.

        Keyword Args:
            num_threads (int, optional): the number of threads used to write the memmap
                tensors. Defaults to `0`.
            return_early (bool, optional): if ``True`` and ``num_threads>0``,
                the method will return a future of the tensordict.
            share_non_tensor (bool, optional): if ``True``, the non-tensor data will be
                shared between the processes and writing operation (such as inplace update
                or set) on any of the workers within a single node will update the value
                on all other workers. If the number of non-tensor leaves is high (e.g.,
                sharing large stacks of non-tensor data) this may result in OOM or similar
                errors. Defaults to ``False``.

        The TensorDict is then locked, meaning that any writing operations that
        isn't in-place will throw an exception (eg, rename, set or remove an
        entry).
        Once the tensordict is unlocked, the memory-mapped attribute is turned to ``False``,
        because cross-process identity is not guaranteed anymore.

        Returns:
            A new ``TensorDict`` instance with data stored as memory-mapped tensors if ``return_early=False``,
            otherwise a :class:`~tensordict.utils.TensorDictFuture` instance.

        .. note:: This is the recommended method to write a set of large buffers
            on disk, as :meth:`~.memmap_()` will copy the information, which can
            be slow for large content.

        Examples:
            >>> td = TensorDict({
            ...     "a": torch.zeros((3, 64, 64), dtype=torch.uint8),
            ...     "b": torch.zeros(1, dtype=torch.int64),
            ... }, batch_size=[]).expand(1_000_000)  # expand does not allocate new memory
            >>> buffer = td.memmap_like("/path/to/dataset")

        """
        prefix = Path(prefix) if prefix is not None else self._memmap_prefix
        if num_threads > 1:
            with (
                ThreadPoolExecutor(max_workers=num_threads)
                if not return_early
                else contextlib.nullcontext()
            ) as executor:
                if return_early:
                    executor = ThreadPoolExecutor(max_workers=num_threads)
                futures = []
                # we create an empty copy of self
                # This is because calling MMapTensor.from_tensor(mmap_tensor) does nothing
                # if both are in filesystem
                input = self.apply(
                    lambda x: torch.empty((), device=x.device, dtype=x.dtype).expand(
                        x.shape
                    )
                )
                result = input._memmap_(
                    prefix=prefix,
                    copy_existing=copy_existing,
                    executor=executor,
                    futures=futures,
                    inplace=False,
                    like=True,
                    share_non_tensor=share_non_tensor,
                )
                if not return_early:
                    concurrent.futures.wait(futures)
                    return result
                else:
                    return TensorDictFuture(futures, result)
        input = self.apply(
            lambda x: torch.empty((), device=x.device, dtype=x.dtype).expand(x.shape)
        )
        return input._memmap_(
            prefix=prefix,
            copy_existing=copy_existing,
            inplace=False,
            like=True,
            executor=None,
            futures=None,
            share_non_tensor=share_non_tensor,
        ).lock_()

    @classmethod
    def load(cls, prefix: str | Path, *args, **kwargs) -> T:
        """Loads a tensordict from disk.

        This class method is a proxy to :meth:`~.load_memmap`.
        """
        return cls.load_memmap(prefix, *args, **kwargs)

    def load_(self, prefix: str | Path, *args, **kwargs):
        """Loads a tensordict from disk within the current tensordict.

        This class method is a proxy to :meth:`~.load_memmap_`.
        """
        return self.load_memmap_(prefix, *args, **kwargs)

    @classmethod
    def load_memmap(
        cls,
        prefix: str | Path,
        device: torch.device | None = None,
        non_blocking: bool = False,
        *,
        out: TensorDictBase | None = None,
    ) -> T:
        """Loads a memory-mapped tensordict from disk.

        Args:
            prefix (str or Path to folder): the path to the folder where the
                saved tensordict should be fetched.
            device (torch.device or equivalent, optional): if provided, the
                data will be asynchronously cast to that device.
                Supports `"meta"` device, in which case the data isn't loaded
                but a set of empty "meta" tensors are created. This is
                useful to get a sense of the total model size and structure
                without actually opening any file.
            non_blocking (bool, optional): if ``True``, synchronize won't be
                called after loading tensors on device. Defaults to ``False``.
            out (TensorDictBase, optional): optional tensordict where the data
                should be written.

        Examples:
            >>> from tensordict import TensorDict
            >>> td = TensorDict.fromkeys(["a", "b", "c", ("nested", "e")], 0)
            >>> td.memmap("./saved_td")
            >>> td_load = TensorDict.load_memmap("./saved_td")
            >>> assert (td == td_load).all()

        This method also allows loading nested tensordicts.

            >>> nested = TensorDict.load_memmap("./saved_td/nested")
            >>> assert nested["e"] == 0

        A tensordict can also be loaded on "meta" device or, alternatively,
        as a fake tensor:
            >>> import tempfile
            >>> td = TensorDict({"a": torch.zeros(()), "b": {"c": torch.zeros(())}})
            >>> with tempfile.TemporaryDirectory() as path:
            ...     td.save(path)
            ...     td_load = TensorDict.load_memmap(path, device="meta")
            ...     print("meta:", td_load)
            ...     from torch._subclasses import FakeTensorMode
            ...     with FakeTensorMode():
            ...         td_load = TensorDict.load_memmap(path)
            ...         print("fake:", td_load)
            meta: TensorDict(
                fields={
                    a: Tensor(shape=torch.Size([]), device=meta, dtype=torch.float32, is_shared=False),
                    b: TensorDict(
                        fields={
                            c: Tensor(shape=torch.Size([]), device=meta, dtype=torch.float32, is_shared=False)},
                        batch_size=torch.Size([]),
                        device=meta,
                        is_shared=False)},
                batch_size=torch.Size([]),
                device=meta,
                is_shared=False)
            fake: TensorDict(
                fields={
                    a: FakeTensor(shape=torch.Size([]), device=cpu, dtype=torch.float32, is_shared=False),
                    b: TensorDict(
                        fields={
                            c: FakeTensor(shape=torch.Size([]), device=cpu, dtype=torch.float32, is_shared=False)},
                        batch_size=torch.Size([]),
                        device=cpu,
                        is_shared=False)},
                batch_size=torch.Size([]),
                device=cpu,
                is_shared=False)

        """
        prefix = Path(prefix)

        metadata = _load_metadata(prefix)
        type_name = metadata["_type"]
        if type_name != str(cls):
            import tensordict

            for other_cls in tensordict.base._ACCEPTED_CLASSES:
                if str(other_cls) == type_name:
                    return other_cls._load_memmap(prefix, metadata)
            else:
                raise RuntimeError(
                    f"Could not find name {type_name} in {tensordict.base._ACCEPTED_CLASSES}. "
                    f"Did you call _register_tensor_class(cls) on {type_name}?"
                )
        if device is not None:
            device = torch.device(device)
        out = cls._load_memmap(prefix, metadata, device=device, out=out)
        if not non_blocking and device is not None and device != torch.device("meta"):
            out._sync_all()
        return out

    def load_memmap_(
        self,
        prefix: str | Path,
    ):
        """Loads the content of a memory-mapped tensordict within the tensordict where ``load_memmap_`` is called.

        See :meth:`~tensordict.TensorDictBase.load_memmap` for more info.
        """
        is_memmap = self.is_memmap()
        with self.unlock_() if is_memmap else contextlib.nullcontext():
            self.load_memmap(prefix=prefix, device=self.device, out=self)
        if is_memmap:
            self.memmap_()
        return self

    def memmap_refresh_(self):
        """Refreshes the content of the memory-mapped tensordict if it has a :attr:`~tensordict.TensorDict.saved_path`.

        This method will raise an exception if no path is associated with it.

        """
        if not self.is_memmap() or self._memmap_prefix is None:
            raise RuntimeError(
                "Cannot refresh a TensorDict that is not memory mapped or has no path associated."
            )
        return self.load_memmap_(prefix=self.saved_path)

    @classmethod
    @abc.abstractmethod
    def _load_memmap(
        cls,
        prefix: Path,
        metadata: dict,
        device: torch.device | None = None,
        *,
        out=None,
    ):
        ...

    # Key functionality: set, get, set_, set_at_, update, update_
    @abc.abstractmethod
    def entry_class(self, key: NestedKey) -> type:
        """Returns the class of an entry, possibly avoiding a call to `isinstance(td.get(key), type)`.

        This method should be preferred to ``tensordict.get(key).shape`` whenever
        :meth:`.get` can be expensive to execute.

        """
        ...

    def set(
        self,
        key: NestedKey,
        item: CompatibleType,
        inplace: bool = False,
        *,
        non_blocking: bool = False,
        **kwargs: Any,
    ) -> T:
        """Sets a new key-value pair.

        Args:
            key (str, tuple of str): name of the key to be set.
            item (torch.Tensor or equivalent, TensorDictBase instance): value
                to be stored in the tensordict.
            inplace (bool, optional): if ``True`` and if a key matches an existing
                key in the tensordict, then the update will occur in-place
                for that key-value pair. If inplace is ``True`` and
                the entry cannot be found, it will be added. For a more restrictive
                in-place operation, use :meth:`~.set_` instead.
                Defaults to ``False``.

        Keyword Args:
            non_blocking (bool, optional): if ``True`` and this copy is between
                different devices, the copy may occur asynchronously with respect
                to the host.

        Returns:
            self

        Examples:
            >>> td = TensorDict({}, batch_size[3, 4])
            >>> td.set("x", torch.randn(3, 4))
            >>> y = torch.randn(3, 4, 5)
            >>> td.set("y", y, inplace=True) # works, even if 'y' is not present yet
            >>> td.set("y", torch.zeros_like(y), inplace=True)
            >>> assert (y==0).all() # y values are overwritten
            >>> td.set("y", torch.ones(5), inplace=True) # raises an exception as shapes mismatch

        """
        key = _unravel_key_to_tuple(key)
        # inplace is loose here, but for set_ it is constraining. We translate it
        # to None to tell _set_str and others to drop it if the key isn't found
        inplace = BEST_ATTEMPT_INPLACE if inplace else False
        return self._set_tuple(
            key, item, inplace=inplace, validated=False, non_blocking=non_blocking
        )

    @abc.abstractmethod
    def _set_str(
        self,
        key: str,
        value: Any,
        *,
        inplace: bool,
        validated: bool,
        ignore_lock: bool = False,
        non_blocking: bool = False,
    ):
        ...

    @abc.abstractmethod
    def _set_tuple(self, key, value, *, inplace, validated, non_blocking: bool):
        ...

    @lock_blocked
    def set_non_tensor(self, key: NestedKey, value: Any):
        """Registers a non-tensor value in the tensordict using :class:`tensordict.tensorclass.NonTensorData`.

        The value can be retrieved using :meth:`TensorDictBase.get_non_tensor`
        or directly using `get`, which will return the :class:`tensordict.tensorclass.NonTensorData`
        object.

        return: self

        Examples:
            >>> data = TensorDict({}, batch_size=[])
            >>> data.set_non_tensor(("nested", "the string"), "a string!")
            >>> assert data.get_non_tensor(("nested", "the string")) == "a string!"
            >>> # regular `get` works but returns a NonTensorData object
            >>> data.get(("nested", "the string"))
            NonTensorData(
                data='a string!',
                batch_size=torch.Size([]),
                device=None,
                is_shared=False)

        """
        key = unravel_key(key)
        return self._set_non_tensor(key, value)

    def _set_non_tensor(self, key: NestedKey, value: Any):
        if isinstance(key, tuple):
            if len(key) == 1:
                return self._set_non_tensor(key[0], value)
            sub_td = self._get_str(key[0], None)
            if sub_td is None:
                sub_td = self._create_nested_str(key[0])
            sub_td._set_non_tensor(key[1:], value)
            return self
        from tensordict.tensorclass import NonTensorData

        self._set_str(
            key,
            NonTensorData(
                data=value,
                batch_size=self.batch_size,
                device=self.device,
                names=self.names if self._has_names() else None,
            ),
            validated=True,
            inplace=False,
            non_blocking=False,
        )
        return self

    def get_non_tensor(self, key: NestedKey, default=NO_DEFAULT):
        """Gets a non-tensor value, if it exists, or `default` if the non-tensor value is not found.

        This method is robust to tensor/TensorDict values, meaning that if the
        value gathered is a regular tensor it will be returned too (although
        this method comes with some overhead and should not be used out of its
        natural scope).

        See :meth:`~tensordict.TensorDictBase.set_non_tensor` for more information
        on how to set non-tensor values in a tensordict.

        Args:
            key (NestedKey): the location of the NonTensorData object.
            default (Any, optional): the value to be returned if the key cannot
                be found.

        Returns: the content of the :class:`tensordict.tensorclass.NonTensorData`,
            or the entry corresponding to the ``key`` if it isn't a
            :class:`tensordict.tensorclass.NonTensorData` (or ``default`` if the
            entry cannot be found).

        Examples:
            >>> data = TensorDict({}, batch_size=[])
            >>> data.set_non_tensor(("nested", "the string"), "a string!")
            >>> assert data.get_non_tensor(("nested", "the string")) == "a string!"
            >>> # regular `get` works but returns a NonTensorData object
            >>> data.get(("nested", "the string"))
            NonTensorData(
                data='a string!',
                batch_size=torch.Size([]),
                device=None,
                is_shared=False)

        """
        key = unravel_key(key)
        return self._get_non_tensor(key, default=default)

    def _get_non_tensor(self, key: NestedKey, default=NO_DEFAULT):
        if isinstance(key, tuple):
            if len(key) == 1:
                return self._get_non_tensor(key[0], default=default)
            subtd = self._get_str(key[0], default=default)
            if subtd is default:
                return subtd
            return subtd._get_non_tensor(key[1:], default=default)
        value = self._get_str(key, default=default)

        if is_non_tensor(value):
            data = getattr(value, "data", None)
            if data is None:
                return value.tolist()
            return data
        return value

    def filter_non_tensor_data(self) -> T:
        """Filters out all non-tensor-data."""

        def _filter(x):
            if not is_non_tensor(x):
                if is_tensor_collection(x):
                    return x.filter_non_tensor_data()
                return x

        return self._apply_nest(_filter, call_on_nested=True, filter_empty=False)

    def _convert_inplace(self, inplace, key):
        if inplace is not False:
            has_key = key in self.keys()
            if inplace is True and not has_key:  # inplace could be None
                raise KeyError(
                    _KEY_ERROR.format(key, self.__class__.__name__, sorted(self.keys()))
                )
            inplace = has_key
        return inplace

    def set_at_(
        self,
        key: NestedKey,
        value: CompatibleType,
        index: IndexType,
        *,
        non_blocking: bool = False,
    ) -> T:
        """Sets the values in-place at the index indicated by ``index``.

        Args:
            key (str, tuple of str): key to be modified.
            value (torch.Tensor): value to be set at the index `index`
            index (int, tensor or tuple): index where to write the values.

        Keyword Args:
            non_blocking (bool, optional): if ``True`` and this copy is between
                different devices, the copy may occur asynchronously with respect
                to the host.

        Returns:
            self

        Examples:
            >>> td = TensorDict({}, batch_size[3, 4])
            >>> x = torch.randn(3, 4)
            >>> td.set("x", x)
            >>> td.set_at_("x", value=torch.ones(1, 4), index=slice(1))
            >>> assert (x[0] == 1).all()
        """
        key = _unravel_key_to_tuple(key)
        return self._set_at_tuple(
            key, value, index, validated=False, non_blocking=non_blocking
        )

    @abc.abstractmethod
    def _set_at_str(self, key, value, idx, *, validated, non_blocking: bool):
        ...

    @abc.abstractmethod
    def _set_at_tuple(self, key, value, idx, *, validated, non_blocking: bool):
        ...

    def set_(
        self,
        key: NestedKey,
        item: CompatibleType,
        *,
        non_blocking: bool = False,
    ) -> T:
        """Sets a value to an existing key while keeping the original storage.

        Args:
            key (str): name of the value
            item (torch.Tensor or compatible type, TensorDictBase): value to
                be stored in the tensordict

        Keyword Args:
            non_blocking (bool, optional): if ``True`` and this copy is between
                different devices, the copy may occur asynchronously with respect
                to the host.

        Returns:
            self

        Examples:
            >>> td = TensorDict({}, batch_size[3, 4])
            >>> x = torch.randn(3, 4)
            >>> td.set("x", x)
            >>> td.set_("x", torch.zeros_like(x))
            >>> assert (x == 0).all()

        """
        key = _unravel_key_to_tuple(key)
        return self._set_tuple(
            key, item, inplace=True, validated=False, non_blocking=non_blocking
        )

    # Stack functionality
    @abc.abstractmethod
    def _stack_onto_(
        self,
        list_item: list[CompatibleType],
        dim: int,
    ) -> T:
        """Stacks a list of values onto an existing key while keeping the original storage.

        Args:
            key (str): name of the value
            list_item (list of torch.Tensor): value to be stacked and stored in the tensordict.
            dim (int): dimension along which the tensors should be stacked.

        Returns:
            self

        """
        ...

    def _stack_onto_at_(
        self,
        key: NestedKey,
        list_item: list[CompatibleType],
        dim: int,
        idx: IndexType,
    ) -> T:
        """Similar to _stack_onto_ but on a specific index. Only works with regular TensorDicts."""
        raise RuntimeError(
            f"Cannot call _stack_onto_at_ with {self.__class__.__name__}. "
            "Make sure your sub-classed tensordicts are turned into regular tensordicts by calling to_tensordict() "
            "before calling __getindex__ and stack."
        )

    def _default_get(self, key: NestedKey, default: Any = NO_DEFAULT) -> CompatibleType:
        if default is not NO_DEFAULT:
            return default
        else:
            # raise KeyError
            raise KeyError(
                _KEY_ERROR.format(key, self.__class__.__name__, sorted(self.keys()))
            )

    def get(self, key: NestedKey, default: Any = NO_DEFAULT) -> CompatibleType:
        """Gets the value stored with the input key.

        Args:
            key (str, tuple of str): key to be queried. If tuple of str it is
                equivalent to chained calls of getattr.
            default: default value if the key is not found in the tensordict.

        Examples:
            >>> td = TensorDict({"x": 1}, batch_size=[])
            >>> td.get("x")
            tensor(1)
            >>> td.get("y", default=None)
            None
        """
        key = _unravel_key_to_tuple(key)
        if not key:
            raise KeyError(_GENERIC_NESTED_ERR.format(key))
        return self._get_tuple(key, default=default)

    @abc.abstractmethod
    def _get_str(self, key, default):
        ...

    @abc.abstractmethod
    def _get_tuple(self, key, default):
        ...

    def get_at(
        self, key: NestedKey, index: IndexType, default: CompatibleType = NO_DEFAULT
    ) -> CompatibleType:
        """Get the value of a tensordict from the key `key` at the index `idx`.

        Args:
            key (str, tuple of str): key to be retrieved.
            index (int, slice, torch.Tensor, iterable): index of the tensor.
            default (torch.Tensor): default value to return if the key is
                not present in the tensordict.

        Returns:
            indexed tensor.

        Examples:
            >>> td = TensorDict({"x": torch.arange(3)}, batch_size=[])
            >>> td.get_at("x", index=1)
            tensor(1)

        """
        # TODO: check that this works with masks, and add to docstring
        key = _unravel_key_to_tuple(key)
        if not key:
            raise KeyError(_GENERIC_NESTED_ERR.format(key))
        # must be a tuple
        return self._get_at_tuple(key, index, default)

    def _get_at_str(self, key, idx, default):
        out = self._get_str(key, default)
        if out is default:
            return out
        return out[idx]

    def _get_at_tuple(self, key, idx, default):
        out = self._get_tuple(key, default)
        if out is default:
            return out
        return out[idx]

    def get_item_shape(self, key: NestedKey):
        """Returns the shape of the entry, possibly avoiding recurring to :meth:`~.get`."""
        return _shape(self.get(key))

    def update(
        self,
        input_dict_or_td: dict[str, CompatibleType] | T,
        clone: bool = False,
        inplace: bool = False,
        *,
        non_blocking: bool = False,
        keys_to_update: Sequence[NestedKey] | None = None,
        is_leaf: Callable[[Type], bool] | None = None,
    ) -> T:
        """Updates the TensorDict with values from either a dictionary or another TensorDict.

        Args:
            input_dict_or_td (TensorDictBase or dict): input data to be written
                in self.
            clone (bool, optional): whether the tensors in the input (
                tensor) dict should be cloned before being set.
                Defaults to ``False``.
            inplace (bool, optional): if ``True`` and if a key matches an existing
                key in the tensordict, then the update will occur in-place
                for that key-value pair. If the entry cannot be found, it will be
                added. Defaults to ``False``.

        Keyword Args:
            keys_to_update (sequence of NestedKeys, optional): if provided, only
                the list of keys in ``key_to_update`` will be updated.
                This is aimed at avoiding calls to
                ``data_dest.update(data_src.select(*keys_to_update))``.
            non_blocking (bool, optional): if ``True`` and this copy is between
                different devices, the copy may occur asynchronously with respect
                to the host.
            is_leaf (Callable[[Type], bool], optional): a callable that indicates
                whether an object type is to be considered a leaf and swapped
                or a tensor collection.

        Returns:
            self

        Examples:
            >>> td = TensorDict({}, batch_size=[3])
            >>> a = torch.randn(3)
            >>> b = torch.randn(3, 4)
            >>> other_td = TensorDict({"a": a, "b": b}, batch_size=[])
            >>> td.update(other_td, inplace=True) # writes "a" and "b" even though they can't be found
            >>> assert td['a'] is other_td['a']
            >>> other_td = other_td.clone().zero_()
            >>> td.update(other_td)
            >>> assert td['a'] is not other_td['a']

        """
        if input_dict_or_td is self:
            # no op
            return self
        if is_leaf is None:
            is_leaf = _is_leaf_nontensor
        if keys_to_update is not None:
            if len(keys_to_update) == 0:
                return self
            keys_to_update = unravel_key_list(keys_to_update)
        for key, value in input_dict_or_td.items():
            key = _unravel_key_to_tuple(key)
            firstkey, subkey = key[0], key[1:]
            if keys_to_update and not any(
                firstkey == ktu if isinstance(ktu, str) else firstkey == ktu[0]
                for ktu in keys_to_update
            ):
                continue
            target = self._get_str(firstkey, None)
            if clone and hasattr(value, "clone"):
                value = value.clone()
            elif clone:
                value = tree_map(torch.clone, value)
            # the key must be a string by now. Let's check if it is present
            if target is not None:
                if not is_leaf(type(target)):
                    if subkey:
                        sub_keys_to_update = _prune_selected_keys(
                            keys_to_update, firstkey
                        )
                        target.update(
                            {subkey: value},
                            inplace=inplace,
                            clone=clone,
                            keys_to_update=sub_keys_to_update,
                            non_blocking=non_blocking,
                        )
                        continue
                    elif isinstance(value, (dict,)) or _is_tensor_collection(
                        value.__class__
                    ):
                        from tensordict._lazy import LazyStackedTensorDict

                        if isinstance(value, LazyStackedTensorDict) and not isinstance(
                            target, LazyStackedTensorDict
                        ):
                            sub_keys_to_update = _prune_selected_keys(
                                keys_to_update, firstkey
                            )
                            self._set_tuple(
                                key,
                                LazyStackedTensorDict(
                                    *target.unbind(value.stack_dim),
                                    stack_dim=value.stack_dim,
                                ).update(
                                    value,
                                    inplace=inplace,
                                    clone=clone,
                                    keys_to_update=sub_keys_to_update,
                                    non_blocking=non_blocking,
                                ),
                                validated=True,
                                inplace=False,
                                non_blocking=non_blocking,
                            )
                        else:
                            sub_keys_to_update = _prune_selected_keys(
                                keys_to_update, firstkey
                            )
                            target.update(
                                value,
                                inplace=inplace,
                                clone=clone,
                                non_blocking=non_blocking,
                                keys_to_update=sub_keys_to_update,
                            )
                        continue
            self._set_tuple(
                key,
                value,
                inplace=BEST_ATTEMPT_INPLACE if inplace else False,
                validated=False,
                non_blocking=non_blocking,
            )
        return self

    def update_(
        self,
        input_dict_or_td: dict[str, CompatibleType] | T,
        clone: bool = False,
        *,
        non_blocking: bool = False,
        keys_to_update: Sequence[NestedKey] | None = None,
    ) -> T:
        """Updates the TensorDict in-place with values from either a dictionary or another TensorDict.

        Unlike :meth:`~.update`, this function will throw an error if the key is unknown to ``self``.

        Args:
            input_dict_or_td (TensorDictBase or dict): input data to be written
                in self.
            clone (bool, optional): whether the tensors in the input (
                tensor) dict should be cloned before being set. Defaults to ``False``.

        Keyword Args:
            keys_to_update (sequence of NestedKeys, optional): if provided, only
                the list of keys in ``key_to_update`` will be updated.
                This is aimed at avoiding calls to
                ``data_dest.update_(data_src.select(*keys_to_update))``.
            non_blocking (bool, optional): if ``True`` and this copy is between
                different devices, the copy may occur asynchronously with respect
                to the host.

        Returns:
            self

        Examples:
            >>> a = torch.randn(3)
            >>> b = torch.randn(3, 4)
            >>> td = TensorDict({"a": a, "b": b}, batch_size=[3])
            >>> other_td = TensorDict({"a": a*0, "b": b*0}, batch_size=[])
            >>> td.update_(other_td)
            >>> assert td['a'] is not other_td['a']
            >>> assert (td['a'] == other_td['a']).all()
            >>> assert (td['a'] == 0).all()

        """
        if input_dict_or_td is self:
            # no op
            return self
        if keys_to_update is not None:
            if len(keys_to_update) == 0:
                return self
            keys_to_update = [_unravel_key_to_tuple(key) for key in keys_to_update]

            named = True

            def inplace_update(name, dest, source):
                if source is None:
                    return None
                name = _unravel_key_to_tuple(name)
                for key in keys_to_update:
                    if key == name[: len(key)]:
                        dest.copy_(source, non_blocking=non_blocking)

        else:
            named = False

            def inplace_update(dest, source):
                if source is None:
                    return None
                dest.copy_(source, non_blocking=non_blocking)

        if not _is_tensor_collection(type(input_dict_or_td)):
            from tensordict import TensorDict

            input_dict_or_td = TensorDict.from_dict(
                input_dict_or_td, batch_dims=self.batch_dims
            )
        self._apply_nest(
            inplace_update,
            input_dict_or_td,
            nested_keys=True,
            default=None,
            filter_empty=True,
            named=named,
            is_leaf=_is_leaf_nontensor,
        )
        return self

    def update_at_(
        self,
        input_dict_or_td: dict[str, CompatibleType] | T,
        idx: IndexType,
        clone: bool = False,
        *,
        non_blocking: bool = False,
        keys_to_update: Sequence[NestedKey] | None = None,
    ) -> T:
        """Updates the TensorDict in-place at the specified index with values from either a dictionary or another TensorDict.

        Unlike  TensorDict.update, this function will throw an error if the key is unknown to the TensorDict.

        Args:
            input_dict_or_td (TensorDictBase or dict): input data to be written
                in self.
            idx (int, torch.Tensor, iterable, slice): index of the tensordict
                where the update should occur.
            clone (bool, optional): whether the tensors in the input (
                tensor) dict should be cloned before being set. Default is
                `False`.

        Keyword Args:
            keys_to_update (sequence of NestedKeys, optional): if provided, only
                the list of keys in ``key_to_update`` will be updated.
            non_blocking (bool, optional): if ``True`` and this copy is between
                different devices, the copy may occur asynchronously with respect
                to the host.

        Returns:
            self

        Examples:
            >>> td = TensorDict({
            ...     'a': torch.zeros(3, 4, 5),
            ...     'b': torch.zeros(3, 4, 10)}, batch_size=[3, 4])
            >>> td.update_at_(
            ...     TensorDict({
            ...         'a': torch.ones(1, 4, 5),
            ...         'b': torch.ones(1, 4, 10)}, batch_size=[1, 4]),
            ...    slice(1, 2))
            TensorDict(
                fields={
                    a: Tensor(torch.Size([3, 4, 5]), dtype=torch.float32),
                    b: Tensor(torch.Size([3, 4, 10]), dtype=torch.float32)},
                batch_size=torch.Size([3, 4]),
                device=None,
                is_shared=False)
            >>> assert (td[1] == 1).all()

        """
        if idx == ():
            return self.update_(
                input_dict_or_td=input_dict_or_td,
                keys_to_update=keys_to_update,
                clone=clone,
                non_blocking=non_blocking,
            )
        if keys_to_update is not None:
            if len(keys_to_update) == 0:
                return self
            keys_to_update = unravel_key_list(keys_to_update)
        for key, value in input_dict_or_td.items():
            firstkey, *nextkeys = _unravel_key_to_tuple(key)
            if keys_to_update and not any(
                firstkey == ktu if isinstance(ktu, str) else firstkey == ktu[0]
                for ktu in keys_to_update
            ):
                continue
            if not isinstance(value, _ACCEPTED_CLASSES):
                raise TypeError(
                    f"Expected value to be one of types {_ACCEPTED_CLASSES} "
                    f"but got {type(value)}"
                )
            if clone:
                value = value.clone()
            self.set_at_((firstkey, *nextkeys), value, idx, non_blocking=non_blocking)
        return self

    def replace(self, *args, **kwargs):
        """Creates a shallow copy of the tensordict where entries have been replaced.

        Accepts one unnamed argument which must be a dictionary of a :class:`~tensordict.TensorDictBase` subclass.
        Additionaly, first-level entries can be updated with the named keyword arguments.

        Returns:
            a copy of ``self`` with updated entries if the input is non-empty. If an empty dict or no dict is provided
            and the kwargs are empty, ``self`` is returned.

        """
        if args:
            if len(args) > 1:
                raise RuntimeError(
                    "Only a single argument containing a dictionary-like "
                    f"structure of entries to replace can be passed to replace. Received {len(args)} "
                    f"arguments instead."
                )
            dict_to_replace = args[0]
        else:
            dict_to_replace = {}
        if kwargs:
            dict_to_replace.update(kwargs)
        is_dict = isinstance(dict_to_replace, dict)
        if is_dict:
            if not dict_to_replace:
                return self
        else:
            if not is_tensor_collection(dict_to_replace):
                raise RuntimeError(
                    f"Cannot use object type {type(dict_to_replace)} to update values in tensordict."
                )
            if dict_to_replace.is_empty():
                return self
        result = self.copy()
        # using update makes sure that any optimization (e.g. for lazy stacks) is done properly
        result.update(dict_to_replace)
        return result

    @lock_blocked
    def create_nested(self, key):
        """Creates a nested tensordict of the same shape, device and dim names as the current tensordict.

        If the value already exists, it will be overwritten by this operation.
        This operation is blocked in locked tensordicts.

        Examples:
            >>> data = TensorDict({}, [3, 4, 5])
            >>> data.create_nested("root")
            >>> data.create_nested(("some", "nested", "value"))
            >>> print(data)
            TensorDict(
                fields={
                    root: TensorDict(
                        fields={
                        },
                        batch_size=torch.Size([3, 4, 5]),
                        device=None,
                        is_shared=False),
                    some: TensorDict(
                        fields={
                            nested: TensorDict(
                                fields={
                                    value: TensorDict(
                                        fields={
                                        },
                                        batch_size=torch.Size([3, 4, 5]),
                                        device=None,
                                        is_shared=False)},
                                batch_size=torch.Size([3, 4, 5]),
                                device=None,
                                is_shared=False)},
                        batch_size=torch.Size([3, 4, 5]),
                        device=None,
                        is_shared=False)},
                batch_size=torch.Size([3, 4, 5]),
                device=None,
                is_shared=False)
        """
        key = _unravel_key_to_tuple(key)
        self._create_nested_tuple(key)
        return self

    def _create_nested_str(self, key):
        out = self.empty()
        self._set_str(key, out, inplace=False, validated=True, non_blocking=False)
        return out

    def _create_nested_tuple(self, key):
        td = self._create_nested_str(key[0])
        if len(key) > 1:
            td._create_nested_tuple(key[1:])

    def copy_(self, tensordict: T, non_blocking: bool = False) -> T:
        """See :obj:`TensorDictBase.update_`.

        The non-blocking argument will be ignored and is just present for
        compatibility with :func:`torch.Tensor.copy_`.
        """
        return self.update_(tensordict, non_blocking=non_blocking)

    def copy_at_(self, tensordict: T, idx: IndexType, non_blocking: bool = False) -> T:
        """See :obj:`TensorDictBase.update_at_`."""
        return self.update_at_(tensordict, idx, non_blocking=non_blocking)

    def is_empty(self) -> bool:
        """Checks if the tensordict contains any leaf."""
        for _ in self.keys(True, True):
            return False
        return True

    # Dict features: setdefault, items, values, keys, ...
    def setdefault(
        self, key: NestedKey, default: CompatibleType, inplace: bool = False
    ) -> CompatibleType:
        """Insert the ``key`` entry with a value of ``default`` if ``key`` is not in the tensordict.

        Return the value for ``key`` if ``key`` is in the tensordict, else ``default``.

        Args:
            key (str or nested key): the name of the value.
            default (torch.Tensor or compatible type, TensorDictBase): value
                to be stored in the tensordict if the key is not already present.

        Returns:
            The value of key in the tensordict. Will be default if the key was not
            previously set.

        Examples:
            >>> td = TensorDict({}, batch_size=[3, 4])
            >>> val = td.setdefault("a", torch.zeros(3, 4))
            >>> assert (val == 0).all()
            >>> val = td.setdefault("a", torch.ones(3, 4))
            >>> assert (val == 0).all() # output is still 0

        """
        if key not in self.keys(include_nested=isinstance(key, tuple)):
            self.set(key, default, inplace=inplace)
        return self.get(key)

    def items(
        self, include_nested: bool = False, leaves_only: bool = False, is_leaf=None
    ) -> Iterator[tuple[str, CompatibleType]]:
        """Returns a generator of key-value pairs for the tensordict.

        Args:
            include_nested (bool, optional): if ``True``, nested values will be returned.
                Defaults to ``False``.
            leaves_only (bool, optional): if ``False``, only leaves will be
                returned. Defaults to ``False``.
            is_leaf: an optional callable that indicates if a class is to be considered a
                leaf or not.

        """
        if is_leaf is None:
            is_leaf = _default_is_leaf

        # check the conditions once only
        if include_nested and leaves_only:
            for k in self.keys():
                val = self._get_str(k, NO_DEFAULT)
                if not is_leaf(val.__class__):
                    yield from (
                        (_unravel_key_to_tuple((k, _key)), _val)
                        for _key, _val in val.items(
                            include_nested=include_nested,
                            leaves_only=leaves_only,
                            is_leaf=is_leaf,
                        )
                    )
                else:
                    yield k, val
        elif include_nested:
            for k in self.keys():
                val = self._get_str(k, NO_DEFAULT)
                yield k, val
                if not is_leaf(val.__class__):
                    yield from (
                        (_unravel_key_to_tuple((k, _key)), _val)
                        for _key, _val in val.items(
                            include_nested=include_nested,
                            leaves_only=leaves_only,
                            is_leaf=is_leaf,
                        )
                    )
        elif leaves_only:
            for k in self.keys():
                val = self._get_str(k, NO_DEFAULT)
                if is_leaf(val.__class__):
                    yield k, val
        else:
            for k in self.keys():
                yield k, self._get_str(k, NO_DEFAULT)

    def non_tensor_items(self, include_nested: bool = False):
        """Returns all non-tensor leaves, maybe recursively."""
        return tuple(
            self.items(
                include_nested,
                leaves_only=True,
                is_leaf=_is_non_tensor,
            )
        )

    def values(
        self,
        include_nested: bool = False,
        leaves_only: bool = False,
        is_leaf=None,
    ) -> Iterator[CompatibleType]:
        """Returns a generator representing the values for the tensordict.

        Args:
            include_nested (bool, optional): if ``True``, nested values will be returned.
                Defaults to ``False``.
            leaves_only (bool, optional): if ``False``, only leaves will be
                returned. Defaults to ``False``.
            is_leaf: an optional callable that indicates if a class is to be considered a
                leaf or not.

        """
        if is_leaf is None:
            is_leaf = _default_is_leaf
        # check the conditions once only
        if include_nested and leaves_only:
            for k in self.keys():
                val = self._get_str(k, NO_DEFAULT)
                if not is_leaf(val.__class__):
                    yield from val.values(
                        include_nested=include_nested,
                        leaves_only=leaves_only,
                        is_leaf=is_leaf,
                    )
                else:
                    yield val
        elif include_nested:
            for k in self.keys():
                val = self._get_str(k, NO_DEFAULT)
                yield val
                if not is_leaf(val.__class__):
                    yield from val.values(
                        include_nested=include_nested,
                        leaves_only=leaves_only,
                        is_leaf=is_leaf,
                    )
        elif leaves_only:
            for k in self.keys():
                val = self._get_str(k, NO_DEFAULT)
                if is_leaf(val.__class__):
                    yield val
        else:
            for k in self.keys():
                yield self._get_str(k, NO_DEFAULT)

    @cache  # noqa: B019
    def _values_list(
        self,
        include_nested: bool = False,
        leaves_only: bool = False,
    ) -> List:
        return list(
            self.values(
                include_nested=include_nested,
                leaves_only=leaves_only,
                is_leaf=_NESTED_TENSORS_AS_LISTS,
            )
        )

    @cache  # noqa: B019
    def _items_list(
        self,
        include_nested: bool = False,
        leaves_only: bool = False,
        *,
        collapse: bool = False,
    ) -> Tuple[List, List]:
        items = self.items(
            include_nested=include_nested,
            leaves_only=leaves_only,
            is_leaf=_NESTED_TENSORS_AS_LISTS if not collapse else None,
        )
        keys, vals = zip(*items)
        return list(keys), list(vals)

    @cache  # noqa: B019
    def _grad(self):
        result = self._fast_apply(lambda x: x.grad, propagate_lock=True)
        return result

    @cache  # noqa: B019
    def _data(self):
        result = self._fast_apply(lambda x: x.data, propagate_lock=True)
        return result

    @abc.abstractmethod
    def keys(
        self,
        include_nested: bool = False,
        leaves_only: bool = False,
        is_leaf: Callable[[Type], bool] = None,
    ):
        """Returns a generator of tensordict keys.

        Args:
            include_nested (bool, optional): if ``True``, nested values will be returned.
                Defaults to ``False``.
            leaves_only (bool, optional): if ``False``, only leaves will be
                returned. Defaults to ``False``.
            is_leaf: an optional callable that indicates if a class is to be considered a
                leaf or not.

        Examples:
            >>> from tensordict import TensorDict
            >>> data = TensorDict({"0": 0, "1": {"2": 2}}, batch_size=[])
            >>> data.keys()
            ['0', '1']
            >>> list(data.keys(leaves_only=True))
            ['0']
            >>> list(data.keys(include_nested=True, leaves_only=True))
            ['0', '1', ('1', '2')]
        """
        ...

    def pop(self, key: NestedKey, default: Any = NO_DEFAULT) -> CompatibleType:
        """Removes and returns a value from a tensordict.

        If the value is not present and no default value is provided, a KeyError
        is thrown.

        Args:
            key (str or nested key): the entry to look for.
            default (Any, optional): the value to return if the key cannot be found.

        Examples:
            >>> td = TensorDict({"1": 1}, [])
            >>> one = td.pop("1")
            >>> assert one == 1
            >>> none = td.pop("1", default=None)
            >>> assert none is None
        """
        key = _unravel_key_to_tuple(key)
        if not key:
            raise KeyError(_GENERIC_NESTED_ERR.format(key))
        try:
            # using try/except for get/del is suboptimal, but
            # this is faster that checkink if key in self keys
            out = self.get(key, default)
            self.del_(key)
        except KeyError as err:
            # if default provided, 'out' value will return, else raise error
            if default is NO_DEFAULT:
                raise KeyError(
                    f"You are trying to pop key `{key}` which is not in dict "
                    f"without providing default value."
                ) from err
        return out

    @property
    @cache  # noqa: B019
    def sorted_keys(self) -> list[NestedKey]:
        """Returns the keys sorted in alphabetical order.

        Does not support extra arguments.

        If the TensorDict is locked, the keys are cached until the tensordict
        is unlocked for faster execution.

        """
        return sorted(self.keys())

    @as_decorator()
    def flatten(self, start_dim=0, end_dim=-1):
        """Flattens all the tensors of a tensordict.

        Args:
            start_dim (int): the first dim to flatten
            end_dim (int): the last dim to flatten

        Examples:
            >>> td = TensorDict({
            ...     "a": torch.arange(60).view(3, 4, 5),
            ...     "b": torch.arange(12).view(3, 4)}, batch_size=[3, 4])
            >>> td_flat = td.flatten(0, 1)
            >>> td_flat.batch_size
            torch.Size([12])
            >>> td_flat["a"]
            tensor([[ 0,  1,  2,  3,  4],
                    [ 5,  6,  7,  8,  9],
                    [10, 11, 12, 13, 14],
                    [15, 16, 17, 18, 19],
                    [20, 21, 22, 23, 24],
                    [25, 26, 27, 28, 29],
                    [30, 31, 32, 33, 34],
                    [35, 36, 37, 38, 39],
                    [40, 41, 42, 43, 44],
                    [45, 46, 47, 48, 49],
                    [50, 51, 52, 53, 54],
                    [55, 56, 57, 58, 59]])
            >>> td_flat["b"]
            tensor([ 0,  1,  2,  3,  4,  5,  6,  7,  8,  9, 10, 11])

        """
        if start_dim < 0:
            start_dim = self.ndim + start_dim
        if end_dim < 0:
            end_dim = self.ndim + end_dim
            if end_dim < 0:
                raise ValueError(
                    f"Incompatible end_dim {end_dim} for tensordict with shape {self.shape}."
                )
        if end_dim <= start_dim:
            raise ValueError(
                "The end dimension must be strictly greater than the start dim."
            )

        def flatten(tensor):
            return torch.flatten(tensor, start_dim, end_dim)

        nelt = prod(self.batch_size[start_dim : end_dim + 1])
        if start_dim > 0:
            batch_size = (
                list(self.batch_size)[:start_dim]
                + [nelt]
                + list(self.batch_size[end_dim + 1 :])
            )
        else:
            batch_size = [nelt] + list(self.batch_size[end_dim + 1 :])
        # TODO: check that this works with nested tds of different batch size
        out = self._fast_apply(flatten, batch_size=batch_size, propagate_lock=True)
        if self._has_names():
            names = [
                name
                for i, name in enumerate(self.names)
                if (i < start_dim or i > end_dim)
            ]
            names.insert(start_dim, None)
            out.names = names
        return out

    @as_decorator()
    def unflatten(self, dim, unflattened_size):
        """Unflattens a tensordict dim expanding it to a desired shape.

        Args:
            dim (int): specifies the dimension of the input tensor to be
                unflattened.
            unflattened_size (shape): is the new shape of the unflattened
                dimension of the tensordict.

        Examples:
            >>> td = TensorDict({
            ...     "a": torch.arange(60).view(3, 4, 5),
            ...     "b": torch.arange(12).view(3, 4)},
            ...     batch_size=[3, 4])
            >>> td_flat = td.flatten(0, 1)
            >>> td_unflat = td_flat.unflatten(0, [3, 4])
            >>> assert (td == td_unflat).all()
        """
        if dim < 0:
            dim = self.ndim + dim
            if dim < 0:
                raise ValueError(
                    f"Incompatible dim {dim} for tensordict with shape {self.shape}."
                )

        def unflatten(tensor):
            return torch.unflatten(
                tensor,
                dim,
                unflattened_size,
            )

        if dim > 0:
            batch_size = (
                list(self.batch_size)[:dim]
                + list(unflattened_size)
                + list(self.batch_size[dim + 1 :])
            )
        else:
            batch_size = list(unflattened_size) + list(self.batch_size[1:])
        # TODO: check that this works with nested tds of different batch size
        out = self._fast_apply(unflatten, batch_size=batch_size, propagate_lock=True)
        if self._has_names():
            names = copy(self.names)
            for _ in range(len(unflattened_size) - 1):
                names.insert(dim, None)
            out.names = names
        return out

    @abc.abstractmethod
    def rename_key_(
        self, old_key: NestedKey, new_key: NestedKey, safe: bool = False
    ) -> T:
        """Renames a key with a new string and returns the same tensordict with the updated key name.

        Args:
            old_key (str or nested key): key to be renamed.
            new_key (str or nested key): new name of the entry.
            safe (bool, optional): if ``True``, an error is thrown when the new
                key is already present in the TensorDict.

        Returns:
            self

        """
        ...

    @abc.abstractmethod
    def del_(self, key: NestedKey) -> T:
        """Deletes a key of the tensordict.

        Args:
            key (NestedKey): key to be deleted

        Returns:
            self

        """
        ...

    # Distributed functionality
    def gather_and_stack(
        self, dst: int, group: "dist.ProcessGroup" | None = None
    ) -> T | None:
        """Gathers tensordicts from various workers and stacks them onto self in the destination worker.

        Args:
            dst (int): the rank of the destination worker where :func:`gather_and_stack` will be called.
            group (torch.distributed.ProcessGroup, optional): if set, the specified process group
                will be used for communication. Otherwise, the default process group
                will be used.
                Defaults to ``None``.

        Example:
            >>> from torch import multiprocessing as mp
            >>> from tensordict import TensorDict
            >>> import torch
            >>>
            >>> def client():
            ...     torch.distributed.init_process_group(
            ...         "gloo",
            ...         rank=1,
            ...         world_size=2,
            ...         init_method=f"tcp://localhost:10003",
            ...     )
            ...     # Create a single tensordict to be sent to server
            ...     td = TensorDict(
            ...         {("a", "b"): torch.randn(2),
            ...          "c": torch.randn(2)}, [2]
            ...     )
            ...     td.gather_and_stack(0)
            ...
            >>> def server():
            ...     torch.distributed.init_process_group(
            ...         "gloo",
            ...         rank=0,
            ...         world_size=2,
            ...         init_method=f"tcp://localhost:10003",
            ...     )
            ...     # Creates the destination tensordict on server.
            ...     # The first dim must be equal to world_size-1
            ...     td = TensorDict(
            ...         {("a", "b"): torch.zeros(2),
            ...          "c": torch.zeros(2)}, [2]
            ...     ).expand(1, 2).contiguous()
            ...     td.gather_and_stack(0)
            ...     assert td["a", "b"] != 0
            ...     print("yuppie")
            ...
            >>> if __name__ == "__main__":
            ...     mp.set_start_method("spawn")
            ...
            ...     main_worker = mp.Process(target=server)
            ...     secondary_worker = mp.Process(target=client)
            ...
            ...     main_worker.start()
            ...     secondary_worker.start()
            ...
            ...     main_worker.join()
            ...     secondary_worker.join()
        """
        output = (
            [None for _ in range(dist.get_world_size(group=group))]
            if dst == dist.get_rank(group=group)
            else None
        )
        dist.gather_object(self, output, dst=dst, group=group)
        if dst == dist.get_rank(group=group):
            # remove self from output
            output = [item for i, item in enumerate(output) if i != dst]
            self.update(torch.stack(output, 0), inplace=True)
            return self
        return None

    def send(
        self,
        dst: int,
        *,
        group: "dist.ProcessGroup" | None = None,
        init_tag: int = 0,
        pseudo_rand: bool = False,
    ) -> None:  # noqa: D417
        """Sends the content of a tensordict to a distant worker.

        Args:
            dst (int): the rank of the destination worker where the content
                should be sent.

        Keyword Args:
            group (torch.distributed.ProcessGroup, optional): if set, the specified process group
                will be used for communication. Otherwise, the default process group
                will be used.
                Defaults to ``None``.
            init_tag (int): the initial tag to be used to mark the tensors.
                Note that this will be incremented by as much as the number of
                tensors contained in the TensorDict.
            pseudo_rand (bool): if True, the sequence of tags will be pseudo-
                random, allowing to send multiple data from different nodes
                without overlap. Notice that the generation of these pseudo-random
                numbers is expensive (1e-5 sec/number), meaning that it could
                slow down the runtime of your algorithm.
                Defaults to ``False``.

        Example:
            >>> from torch import multiprocessing as mp
            >>> from tensordict import TensorDict
            >>> import torch
            >>>
            >>>
            >>> def client():
            ...     torch.distributed.init_process_group(
            ...         "gloo",
            ...         rank=1,
            ...         world_size=2,
            ...         init_method=f"tcp://localhost:10003",
            ...     )
            ...
            ...     td = TensorDict(
            ...         {
            ...             ("a", "b"): torch.randn(2),
            ...             "c": torch.randn(2, 3),
            ...             "_": torch.ones(2, 1, 5),
            ...         },
            ...         [2],
            ...     )
            ...     td.send(0)
            ...
            >>>
            >>> def server(queue):
            ...     torch.distributed.init_process_group(
            ...         "gloo",
            ...         rank=0,
            ...         world_size=2,
            ...         init_method=f"tcp://localhost:10003",
            ...     )
            ...     td = TensorDict(
            ...         {
            ...             ("a", "b"): torch.zeros(2),
            ...             "c": torch.zeros(2, 3),
            ...             "_": torch.zeros(2, 1, 5),
            ...         },
            ...         [2],
            ...     )
            ...     td.recv(1)
            ...     assert (td != 0).all()
            ...     queue.put("yuppie")
            ...
            >>>
            >>> if __name__=="__main__":
            ...     queue = mp.Queue(1)
            ...     main_worker = mp.Process(target=server, args=(queue,))
            ...     secondary_worker = mp.Process(target=client)
            ...
            ...     main_worker.start()
            ...     secondary_worker.start()
            ...     out = queue.get(timeout=10)
            ...     assert out == "yuppie"
            ...     main_worker.join()
            ...     secondary_worker.join()

        """
        self._send(dst, _tag=init_tag - 1, pseudo_rand=pseudo_rand, group=group)

    def _send(
        self,
        dst: int,
        _tag: int = -1,
        pseudo_rand: bool = False,
        group: "dist.ProcessGroup" | None = None,
    ) -> int:
        for key in self.sorted_keys:
            value = self._get_str(key, NO_DEFAULT)
            if isinstance(value, Tensor):
                pass
            elif _is_tensor_collection(value.__class__):
                _tag = value._send(dst, _tag=_tag, pseudo_rand=pseudo_rand, group=group)
                continue
            else:
                raise NotImplementedError(f"Type {type(value)} is not supported.")
            if not pseudo_rand:
                _tag += 1
            else:
                _tag = int_generator(_tag + 1)
            dist.send(value, dst=dst, tag=_tag, group=group)

        return _tag

    def recv(
        self,
        src: int,
        *,
        group: "dist.ProcessGroup" | None = None,
        init_tag: int = 0,
        pseudo_rand: bool = False,
    ) -> int:  # noqa: D417
        """Receives the content of a tensordict and updates content with it.

        Check the example in the `send` method for context.

        Args:
            src (int): the rank of the source worker.

        Keyword Args:
            group (torch.distributed.ProcessGroup, optional): if set, the specified process group
                will be used for communication. Otherwise, the default process group
                will be used.
                Defaults to ``None``.
            init_tag (int): the ``init_tag`` used by the source worker.
            pseudo_rand (bool): if True, the sequence of tags will be pseudo-
                random, allowing to send multiple data from different nodes
                without overlap. Notice that the generation of these pseudo-random
                numbers is expensive (1e-5 sec/number), meaning that it could
                slow down the runtime of your algorithm.
                This value must match the one passed to :func:`send`.
                Defaults to ``False``.
        """
        return self._recv(src, _tag=init_tag - 1, pseudo_rand=pseudo_rand, group=group)

    def _recv(
        self,
        src: int,
        _tag: int = -1,
        pseudo_rand: bool = False,
        group: "dist.ProcessGroup" | None = None,
        non_blocking: bool = False,
    ) -> int:
        for key in self.sorted_keys:
            value = self._get_str(key, NO_DEFAULT)
            if isinstance(value, Tensor):
                pass
            elif _is_tensor_collection(value.__class__):
                _tag = value._recv(src, _tag=_tag, pseudo_rand=pseudo_rand, group=group)
                continue
            else:
                raise NotImplementedError(f"Type {type(value)} is not supported.")
            if not pseudo_rand:
                _tag += 1
            else:
                _tag = int_generator(_tag + 1)
            dist.recv(value, src=src, tag=_tag, group=group)
            self._set_str(
                key, value, inplace=True, validated=True, non_blocking=non_blocking
            )

        return _tag

    def isend(
        self,
        dst: int,
        *,
        group: "dist.ProcessGroup" | None = None,
        init_tag: int = 0,
        pseudo_rand: bool = False,
    ) -> int:  # noqa: D417
        """Sends the content of the tensordict asynchronously.

        Args:
            dst (int): the rank of the destination worker where the content
                should be sent.

        Keyword Args:
            group (torch.distributed.ProcessGroup, optional): if set, the specified process group
                will be used for communication. Otherwise, the default process group
                will be used.
                Defaults to ``None``.
            init_tag (int): the initial tag to be used to mark the tensors.
                Note that this will be incremented by as much as the number of
                tensors contained in the TensorDict.
            pseudo_rand (bool): if True, the sequence of tags will be pseudo-
                random, allowing to send multiple data from different nodes
                without overlap. Notice that the generation of these pseudo-random
                numbers is expensive (1e-5 sec/number), meaning that it could
                slow down the runtime of your algorithm.
                Defaults to ``False``.

        Example:
            >>> import torch
            >>> from tensordict import TensorDict
            >>> from torch import multiprocessing as mp
            >>> def client():
            ...     torch.distributed.init_process_group(
            ...         "gloo",
            ...         rank=1,
            ...         world_size=2,
            ...         init_method=f"tcp://localhost:10003",
            ...     )
            ...
            ...     td = TensorDict(
            ...         {
            ...             ("a", "b"): torch.randn(2),
            ...             "c": torch.randn(2, 3),
            ...             "_": torch.ones(2, 1, 5),
            ...         },
            ...         [2],
            ...     )
            ...     td.isend(0)
            ...
            >>>
            >>> def server(queue, return_premature=True):
            ...     torch.distributed.init_process_group(
            ...         "gloo",
            ...         rank=0,
            ...         world_size=2,
            ...         init_method=f"tcp://localhost:10003",
            ...     )
            ...     td = TensorDict(
            ...         {
            ...             ("a", "b"): torch.zeros(2),
            ...             "c": torch.zeros(2, 3),
            ...             "_": torch.zeros(2, 1, 5),
            ...         },
            ...         [2],
            ...     )
            ...     out = td.irecv(1, return_premature=return_premature)
            ...     if return_premature:
            ...         for fut in out:
            ...             fut.wait()
            ...     assert (td != 0).all()
            ...     queue.put("yuppie")
            ...
            >>>
            >>> if __name__ == "__main__":
            ...     queue = mp.Queue(1)
            ...     main_worker = mp.Process(
            ...         target=server,
            ...         args=(queue, )
            ...         )
            ...     secondary_worker = mp.Process(target=client)
            ...
            ...     main_worker.start()
            ...     secondary_worker.start()
            ...     out = queue.get(timeout=10)
            ...     assert out == "yuppie"
            ...     main_worker.join()
            ...     secondary_worker.join()

        """
        return self._isend(dst, _tag=init_tag - 1, pseudo_rand=pseudo_rand, group=group)

    def _isend(
        self,
        dst: int,
        _tag: int = -1,
        _futures: list[torch.Future] | None = None,
        pseudo_rand: bool = False,
        group: "dist.ProcessGroup" | None = None,
    ) -> int:
        root = False
        if _futures is None:
            root = True
            _futures = []
        for key in self.sorted_keys:
            value = self._get_str(key, NO_DEFAULT)
            if _is_tensor_collection(value.__class__):
                _tag = value._isend(
                    dst,
                    _tag=_tag,
                    pseudo_rand=pseudo_rand,
                    _futures=_futures,
                    group=group,
                )
                continue
            elif isinstance(value, Tensor):
                pass
            else:
                raise NotImplementedError(f"Type {type(value)} is not supported.")
            if not pseudo_rand:
                _tag += 1
            else:
                _tag = int_generator(_tag + 1)
            _future = dist.isend(value, dst=dst, tag=_tag, group=group)
            _futures.append(_future)
        if root:
            for _future in _futures:
                _future.wait()
        return _tag

    def irecv(
        self,
        src: int,
        *,
        group: "dist.ProcessGroup" | None = None,
        return_premature: bool = False,
        init_tag: int = 0,
        pseudo_rand: bool = False,
    ) -> tuple[int, list[torch.Future]] | list[torch.Future] | None:
        """Receives the content of a tensordict and updates content with it asynchronously.

        Check the example in the :meth:`~.isend` method for context.

        Args:
            src (int): the rank of the source worker.

        Keyword Args:
            group (torch.distributed.ProcessGroup, optional): if set, the specified process group
                will be used for communication. Otherwise, the default process group
                will be used.
                Defaults to ``None``.
            return_premature (bool): if ``True``, returns a list of futures to wait
                upon until the tensordict is updated. Defaults to ``False``,
                i.e. waits until update is completed withing the call.
            init_tag (int): the ``init_tag`` used by the source worker.
            pseudo_rand (bool): if True, the sequence of tags will be pseudo-
                random, allowing to send multiple data from different nodes
                without overlap. Notice that the generation of these pseudo-random
                numbers is expensive (1e-5 sec/number), meaning that it could
                slow down the runtime of your algorithm.
                This value must match the one passed to :func:`isend`.
                Defaults to ``False``.

        Returns:
            if ``return_premature=True``, a list of futures to wait
                upon until the tensordict is updated.
        """
        return self._irecv(
            src,
            return_premature=return_premature,
            _tag=init_tag - 1,
            pseudo_rand=pseudo_rand,
            group=group,
        )

    def _irecv(
        self,
        src: int,
        return_premature: bool = False,
        _tag: int = -1,
        _future_list: list[torch.Future] = None,
        pseudo_rand: bool = False,
        group: "dist.ProcessGroup" | None = None,
    ) -> tuple[int, list[torch.Future]] | list[torch.Future] | None:
        root = False
        if _future_list is None:
            _future_list = []
            root = True

        for key in self.sorted_keys:
            value = self._get_str(key, NO_DEFAULT)
            if _is_tensor_collection(value.__class__):
                _tag, _future_list = value._irecv(
                    src,
                    _tag=_tag,
                    _future_list=_future_list,
                    pseudo_rand=pseudo_rand,
                    group=group,
                )
                continue
            elif isinstance(value, Tensor):
                pass
            else:
                raise NotImplementedError(f"Type {type(value)} is not supported.")
            if not pseudo_rand:
                _tag += 1
            else:
                _tag = int_generator(_tag + 1)
            _future_list.append(dist.irecv(value, src=src, tag=_tag, group=group))
        if not root:
            return _tag, _future_list
        elif return_premature:
            return _future_list
        else:
            for future in _future_list:
                future.wait()
            return

    def reduce(
        self,
        dst,
        op=None,
        async_op=False,
        return_premature=False,
        group=None,
    ):
        """Reduces the tensordict across all machines.

        Only the process with ``rank`` dst is going to receive the final result.

        """
        if op is None:
            op = dist.ReduceOp.SUM
        return self._reduce(dst, op, async_op, return_premature, group=group)

    def _reduce(
        self,
        dst,
        op=None,
        async_op=False,
        return_premature=False,
        _future_list=None,
        group=None,
    ):
        if op is None:
            op = dist.ReduceOp.SUM
        root = False
        if _future_list is None:
            _future_list = []
            root = True
        for key in self.sorted_keys:
            value = self._get_str(key, NO_DEFAULT)
            if _is_tensor_collection(value.__class__):
                _future_list = value._reduce(
                    dst=dst,
                    op=op,
                    async_op=async_op,
                    _future_list=_future_list,
                )
                continue
            elif isinstance(value, Tensor):
                pass
            else:
                raise NotImplementedError(f"Type {type(value)} is not supported.")
            _future_list.append(
                dist.reduce(value, dst=dst, op=op, async_op=async_op, group=group)
            )
        if not root:
            return _future_list
        elif async_op and return_premature:
            return _future_list
        elif async_op:
            for future in _future_list:
                future.wait()
            return

    # Apply and map functionality
    def apply_(self, fn: Callable, *others, **kwargs) -> T:
        """Applies a callable to all values stored in the tensordict and re-writes them in-place.

        Args:
            fn (Callable): function to be applied to the tensors in the
                tensordict.
            *others (sequence of TensorDictBase, optional): the other
                tensordicts to be used.

        Keyword Args: See :meth:`~.apply`.

        Returns:
            self or a copy of self with the function applied

        """
        return self.apply(fn, *others, inplace=True, **kwargs)

    def apply(
        self,
        fn: Callable,
        *others: T,
        batch_size: Sequence[int] | None = None,
        device: torch.device | None = NO_DEFAULT,
        names: Sequence[str] | None = None,
        inplace: bool = False,
        default: Any = NO_DEFAULT,
        filter_empty: bool | None = None,
        propagate_lock: bool = False,
        call_on_nested: bool = False,
        out: TensorDictBase | None = None,
        **constructor_kwargs,
    ) -> T | None:
        """Applies a callable to all values stored in the tensordict and sets them in a new tensordict.

        The callable signature must be ``Callable[Tuple[Tensor, ...], Optional[Union[Tensor, TensorDictBase]]]``.

        Args:
            fn (Callable): function to be applied to the tensors in the
                tensordict.
            *others (TensorDictBase instances, optional): if provided, these
                tensordict instances should have a structure matching the one
                of self. The ``fn`` argument should receive as many
                unnamed inputs as the number of tensordicts, including self.
                If other tensordicts have missing entries, a default value
                can be passed through the ``default`` keyword argument.

        Keyword Args:
            batch_size (sequence of int, optional): if provided,
                the resulting TensorDict will have the desired batch_size.
                The :obj:`batch_size` argument should match the batch_size after
                the transformation. This is a keyword only argument.
            device (torch.device, optional): the resulting device, if any.
            names (list of str, optional): the new dimension names, in case the
                batch_size is modified.
            inplace (bool, optional): if True, changes are made in-place.
                Default is False. This is a keyword only argument.
            default (Any, optional): default value for missing entries in the
                other tensordicts. If not provided, missing entries will
                raise a `KeyError`.
            filter_empty (bool, optional): if ``True``, empty tensordicts will be
                filtered out. This also comes with a lower computational cost as
                empty data structures won't be created and destroyed. Non-tensor data
                is considered as a leaf and thereby will be kept in the tensordict even
                if left untouched by the function.
                Defaults to ``False`` for backward compatibility.
            propagate_lock (bool, optional): if ``True``, a locked tensordict will produce
                another locked tensordict. Defaults to ``False``.
            call_on_nested (bool, optional): if ``True``, the function will be called on first-level tensors
                and containers (TensorDict or tensorclass). In this scenario, ``func`` is responsible of
                propagating its calls to nested levels. This allows a fine-grained behaviour
                when propagating the calls to nested tensordicts.
                If ``False``, the function will only be called on leaves, and ``apply`` will take care of dispatching
                the function to all leaves.

                    >>> td = TensorDict({"a": {"b": [0.0, 1.0]}, "c": [1.0, 2.0]})
                    >>> def mean_tensor_only(val):
                    ...     if is_tensor_collection(val):
                    ...         raise RuntimeError("Unexpected!")
                    ...     return val.mean()
                    >>> td_mean = td.apply(mean_tensor_only)
                    >>> def mean_any(val):
                    ...     if is_tensor_collection(val):
                    ...         # Recurse
                    ...         return val.apply(mean_any, call_on_nested=True)
                    ...     return val.mean()
                    >>> td_mean = td.apply(mean_any, call_on_nested=True)
            out (TensorDictBase, optional): a tensordict where to write the results. This can be used to avoid
                creating a new tensordict:

                    >>> td = TensorDict({"a": 0})
                    >>> td.apply(lambda x: x+1, out=td)
                    >>> assert (td==1).all()

                .. warning:: If the operation executed on the tensordict requires multiple keys to be accessed for
                    a single computation, providing an ``out`` argument equal to ``self`` can cause the operation
                    to provide silently wrong results.
                    For instance:

                        >>> td = TensorDict({"a": 1, "b": 1})
                        >>> td.apply(lambda x: x+td["a"])["b"] # Right!
                        tensor(2)
                        >>> td.apply(lambda x: x+td["a"], out=td)["b"] # Wrong!
                        tensor(3)

            **constructor_kwargs: additional keyword arguments to be passed to the
                TensorDict constructor.

        Returns:
            a new tensordict with transformed_in tensors.

        Example:
            >>> td = TensorDict({
            ...     "a": -torch.ones(3),
            ...     "b": {"c": torch.ones(3)}},
            ...     batch_size=[3])
            >>> td_1 = td.apply(lambda x: x+1)
            >>> assert (td_1["a"] == 0).all()
            >>> assert (td_1["b", "c"] == 2).all()
            >>> td_2 = td.apply(lambda x, y: x+y, td)
            >>> assert (td_2["a"] == -2).all()
            >>> assert (td_2["b", "c"] == 2).all()

        .. note::
            If ``None`` is returned by the function, the entry is ignored. This
            can be used to filter the data in the tensordict:

            >>> td = TensorDict({"1": 1, "2": 2, "b": {"2": 2, "1": 1}}, [])
            >>> def filter(tensor):
            ...     if tensor == 1:
            ...         return tensor
            >>> td.apply(filter)
            TensorDict(
                fields={
                    1: Tensor(shape=torch.Size([]), device=cpu, dtype=torch.int64, is_shared=False),
                    b: TensorDict(
                        fields={
                            1: Tensor(shape=torch.Size([]), device=cpu, dtype=torch.int64, is_shared=False)},
                        batch_size=torch.Size([]),
                        device=None,
                        is_shared=False)},
                batch_size=torch.Size([]),
                device=None,
                is_shared=False)

        .. note::
            The apply method will return an :class:`~tensordict.TensorDict` instance,
            regardless of the input type. To keep the same type, one can execute

            >>> out = td.clone(False).update(td.apply(...))


        """
        result = self._apply_nest(
            fn,
            *others,
            batch_size=batch_size,
            device=device,
            names=names,
            inplace=inplace,
            checked=False,
            default=default,
            filter_empty=filter_empty,
            call_on_nested=call_on_nested,
            out=out,
            **constructor_kwargs,
        )
        if propagate_lock and not inplace and self.is_locked and result is not None:
            result.lock_()
        return result

    def named_apply(
        self,
        fn: Callable,
        *others: T,
        nested_keys: bool = False,
        batch_size: Sequence[int] | None = None,
        device: torch.device | None = NO_DEFAULT,
        names: Sequence[str] | None = None,
        inplace: bool = False,
        default: Any = NO_DEFAULT,
        filter_empty: bool | None = None,
        propagate_lock: bool = False,
        call_on_nested: bool = False,
        out: TensorDictBase | None = None,
        **constructor_kwargs,
    ) -> T | None:
        """Applies a key-conditioned callable to all values stored in the tensordict and sets them in a new atensordict.

        The callable signature must be ``Callable[Tuple[str, Tensor, ...], Optional[Union[Tensor, TensorDictBase]]]``.

        Args:
            fn (Callable): function to be applied to the (name, tensor) pairs in the
                tensordict. For each leaf, only its leaf name will be used (not
                the full `NestedKey`).
            *others (TensorDictBase instances, optional): if provided, these
                tensordict instances should have a structure matching the one
                of self. The ``fn`` argument should receive as many
                unnamed inputs as the number of tensordicts, including self.
                If other tensordicts have missing entries, a default value
                can be passed through the ``default`` keyword argument.
            nested_keys (bool, optional): if ``True``, the complete path
                to the leaf will be used. Defaults to ``False``, i.e. only the last
                string is passed to the function.
            batch_size (sequence of int, optional): if provided,
                the resulting TensorDict will have the desired batch_size.
                The :obj:`batch_size` argument should match the batch_size after
                the transformation. This is a keyword only argument.
            device (torch.device, optional): the resulting device, if any.
            names (list of str, optional): the new dimension names, in case the
                batch_size is modified.
            inplace (bool, optional): if True, changes are made in-place.
                Default is False. This is a keyword only argument.
            default (Any, optional): default value for missing entries in the
                other tensordicts. If not provided, missing entries will
                raise a `KeyError`.
            filter_empty (bool, optional): if ``True``, empty tensordicts will be
                filtered out. This also comes with a lower computational cost as
                empty data structures won't be created and destroyed. Defaults to
                ``False`` for backward compatibility.
            propagate_lock (bool, optional): if ``True``, a locked tensordict will produce
                another locked tensordict. Defaults to ``False``.
            call_on_nested (bool, optional): if ``True``, the function will be called on first-level tensors
                and containers (TensorDict or tensorclass). In this scenario, ``func`` is responsible of
                propagating its calls to nested levels. This allows a fine-grained behaviour
                when propagating the calls to nested tensordicts.
                If ``False``, the function will only be called on leaves, and ``apply`` will take care of dispatching
                the function to all leaves.

                    >>> td = TensorDict({"a": {"b": [0.0, 1.0]}, "c": [1.0, 2.0]})
                    >>> def mean_tensor_only(val):
                    ...     if is_tensor_collection(val):
                    ...         raise RuntimeError("Unexpected!")
                    ...     return val.mean()
                    >>> td_mean = td.apply(mean_tensor_only)
                    >>> def mean_any(val):
                    ...     if is_tensor_collection(val):
                    ...         # Recurse
                    ...         return val.apply(mean_any, call_on_nested=True)
                    ...     return val.mean()
                    >>> td_mean = td.apply(mean_any, call_on_nested=True)

            out (TensorDictBase, optional): a tensordict where to write the results. This can be used to avoid
                creating a new tensordict:

                    >>> td = TensorDict({"a": 0})
                    >>> td.apply(lambda x: x+1, out=td)
                    >>> assert (td==1).all()

                .. warning:: If the operation executed on the tensordict requires multiple keys to be accessed for
                    a single computation, providing an ``out`` argument equal to ``self`` can cause the operation
                    to provide silently wrong results.
                    For instance:

                        >>> td = TensorDict({"a": 1, "b": 1})
                        >>> td.apply(lambda x: x+td["a"])["b"] # Right!
                        tensor(2)
                        >>> td.apply(lambda x: x+td["a"], out=td)["b"] # Wrong!
                        tensor(3)

            **constructor_kwargs: additional keyword arguments to be passed to the
                TensorDict constructor.

        Returns:
            a new tensordict with transformed_in tensors.

        Example:
            >>> td = TensorDict({
            ...     "a": -torch.ones(3),
            ...     "nested": {"a": torch.ones(3), "b": torch.zeros(3)}},
            ...     batch_size=[3])
            >>> def name_filter(name, tensor):
            ...     if name == "a":
            ...         return tensor
            >>> td.named_apply(name_filter)
            TensorDict(
                fields={
                    a: Tensor(shape=torch.Size([3]), device=cpu, dtype=torch.float32, is_shared=False),
                    nested: TensorDict(
                        fields={
                            a: Tensor(shape=torch.Size([3]), device=cpu, dtype=torch.float32, is_shared=False)},
                        batch_size=torch.Size([3]),
                        device=None,
                        is_shared=False)},
                batch_size=torch.Size([3]),
                device=None,
                is_shared=False)
            >>> def name_filter(name, *tensors):
            ...     if name == "a":
            ...         r = 0
            ...         for tensor in tensors:
            ...             r = r + tensor
            ...         return tensor
            >>> out = td.named_apply(name_filter, td)
            >>> print(out)
            TensorDict(
                fields={
                    a: Tensor(shape=torch.Size([3]), device=cpu, dtype=torch.float32, is_shared=False),
                    nested: TensorDict(
                        fields={
                            a: Tensor(shape=torch.Size([3]), device=cpu, dtype=torch.float32, is_shared=False)},
                        batch_size=torch.Size([3]),
                        device=None,
                        is_shared=False)},
                batch_size=torch.Size([3]),
                device=None,
                is_shared=False)
            >>> print(out["a"])
            tensor([-1., -1., -1.])

        .. note::
            If ``None`` is returned by the function, the entry is ignored. This
            can be used to filter the data in the tensordict:

            >>> td = TensorDict({"1": 1, "2": 2, "b": {"2": 2, "1": 1}}, [])
            >>> def name_filter(name, tensor):
            ...     if name == "1":
            ...         return tensor
            >>> td.named_apply(name_filter)
            TensorDict(
                fields={
                    1: Tensor(shape=torch.Size([]), device=cpu, dtype=torch.int64, is_shared=False),
                    b: TensorDict(
                        fields={
                            1: Tensor(shape=torch.Size([]), device=cpu, dtype=torch.int64, is_shared=False)},
                        batch_size=torch.Size([]),
                        device=None,
                        is_shared=False)},
                batch_size=torch.Size([]),
                device=None,
                is_shared=False)

        """
        result = self._apply_nest(
            fn,
            *others,
            batch_size=batch_size,
            device=device,
            names=names,
            inplace=inplace,
            checked=False,
            default=default,
            named=True,
            nested_keys=nested_keys,
            filter_empty=filter_empty,
            call_on_nested=call_on_nested,
            **constructor_kwargs,
        )
        if propagate_lock and not inplace and self.is_locked and result is not None:
            result.lock_()
        return result

    @abc.abstractmethod
    def _apply_nest(
        self,
        fn: Callable,
        *others: T,
        batch_size: Sequence[int] | None = None,
        device: torch.device | None = NO_DEFAULT,
        names: Sequence[str] | None = None,
        inplace: bool = False,
        checked: bool = False,
        call_on_nested: bool = False,
        default: Any = NO_DEFAULT,
        named: bool = False,
        nested_keys: bool = False,
        prefix: tuple = (),
        filter_empty: bool | None = None,
        is_leaf: Callable = None,
        out: TensorDictBase | None = None,
        **constructor_kwargs,
    ) -> T | None:
        ...

    def _fast_apply(
        self,
        fn: Callable,
        *others: T,
        batch_size: Sequence[int] | None = None,
        device: torch.device | None = NO_DEFAULT,
        names: Sequence[str] | None = None,
        inplace: bool = False,
        call_on_nested: bool = False,
        default: Any = NO_DEFAULT,
        named: bool = False,
        nested_keys: bool = False,
        # filter_empty must be False because we use _fast_apply for all sorts of ops like expand etc
        # and non-tensor data will disappear if we use True by default.
        filter_empty: bool | None = False,
        is_leaf: Callable = None,
        propagate_lock: bool = False,
        out: TensorDictBase | None = None,
        **constructor_kwargs,
    ) -> T | None:
        """A faster apply method.

        This method does not run any check after performing the func. This
        means that one to make sure that the metadata of the resulting tensors
        (device, shape etc.) match the :meth:`~.apply` ones.

        """
        result = self._apply_nest(
            fn,
            *others,
            batch_size=batch_size,
            device=device,
            names=names,
            inplace=inplace,
            checked=True,
            call_on_nested=call_on_nested,
            named=named,
            default=default,
            nested_keys=nested_keys,
            filter_empty=filter_empty,
            is_leaf=is_leaf,
            out=out,
            **constructor_kwargs,
        )
        if propagate_lock and not inplace and self.is_locked and result is not None:
            result.lock_()
        return result

    def map(
        self,
        fn: Callable[[TensorDictBase], TensorDictBase | None],
        dim: int = 0,
        num_workers: int | None = None,
        *,
        out: TensorDictBase | None = None,
        chunksize: int | None = None,
        num_chunks: int | None = None,
        pool: mp.Pool | None = None,
        generator: torch.Generator | None = None,
        max_tasks_per_child: int | None = None,
        worker_threads: int = 1,
        index_with_generator: bool = False,
        pbar: bool = False,
        mp_start_method: str | None = None,
    ):
        """Maps a function to splits of the tensordict across one dimension.

        This method will apply a function to a tensordict instance by chunking
        it in tensordicts of equal size and dispatching the operations over the
        desired number of workers.

        The function signature should be ``Callabe[[TensorDict], Union[TensorDict, Tensor]]``.
        The output must support the :func:`torch.cat` operation. The function
        must be serializable.

        Args:
            fn (callable): function to apply to the tensordict.
                Signatures similar to ``Callabe[[TensorDict], Union[TensorDict, Tensor]]``
                are supported.
            dim (int, optional): the dim along which the tensordict will be chunked.
            num_workers (int, optional): the number of workers. Exclusive with ``pool``.
                If none is provided, the number of workers will be set to the
                number of cpus available.

        Keyword Args:
            out (TensorDictBase, optional): an optional container for the output.
                Its batch-size along the ``dim`` provided must match ``self.ndim``.
                If it is shared or memmap (:meth:`~.is_shared` or :meth:`~.is_memmap`
                returns ``True``) it will be populated within the remote processes,
                avoiding data inward transfers. Otherwise, the data from the ``self``
                slice will be sent to the process, collected on the current process
                and written inplace into ``out``.
            chunksize (int, optional): The size of each chunk of data.
                A ``chunksize`` of 0 will unbind the tensordict along the
                desired dimension and restack it after the function is applied,
                whereas ``chunksize>0`` will split the tensordict and call
                :func:`torch.cat` on the resulting list of tensordicts.
                If none is provided, the number of chunks will equate the number
                of workers. For very large tensordicts, such large chunks
                may not fit in memory for the operation to be done and
                more chunks may be needed to make the operation practically
                doable. This argument is exclusive with ``num_chunks``.
            num_chunks (int, optional): the number of chunks to split the tensordict
                into. If none is provided, the number of chunks will equate the number
                of workers. For very large tensordicts, such large chunks
                may not fit in memory for the operation to be done and
                more chunks may be needed to make the operation practically
                doable. This argument is exclusive with ``chunksize``.
            pool (mp.Pool, optional): a multiprocess Pool instance to use
                to execute the job. If none is provided, a pool will be created
                within the ``map`` method.
            generator (torch.Generator, optional): a generator to use for seeding.
                A base seed will be generated from it, and each worker
                of the pool will be seeded with the provided seed incremented
                by a unique integer from ``0`` to ``num_workers``. If no generator
                is provided, a random integer will be used as seed.
                To work with unseeded workers, a pool should be created separately
                and passed to :meth:`map` directly.
                .. note::
                  Caution should be taken when providing a low-valued seed as
                  this can cause autocorrelation between experiments, example:
                  if 8 workers are asked and the seed is 4, the workers seed will
                  range from 4 to 11. If the seed is 5, the workers seed will range
                  from 5 to 12. These two experiments will have an overlap of 7
                  seeds, which can have unexpected effects on the results.

                .. note::
                  The goal of seeding the workers is to have independent seed on
                  each worker, and NOT to have reproducible results across calls
                  of the `map` method. In other words, two experiments may and
                  probably will return different results as it is impossible to
                  know which worker will pick which job. However, we can make sure
                  that each worker has a different seed and that the pseudo-random
                  operations on each will be uncorrelated.
            max_tasks_per_child (int, optional): the maximum number of jobs picked
                by every child process. Defaults to ``None``, i.e., no restriction
                on the number of jobs.
            worker_threads (int, optional): the number of threads for the workers.
                Defaults to ``1``.
            index_with_generator (bool, optional): if ``True``, the splitting / chunking
                of the tensordict will be done during the query, sparing init time.
                Note that :meth:`~.chunk` and :meth:`~.split` are much more
                efficient than indexing (which is used within the generator)
                so a gain of processing time at init time may have a negative
                impact on the total runtime. Defaults to ``False``.
            pbar (bool, optional): if ``True``, a progress bar will be displayed.
                Requires tqdm to be available. Defaults to ``False``.
            mp_start_method (str, optional): the start method for multiprocessing.
                If not provided, the default start method will be used.
                Accepted strings are ``"fork"`` and ``"spawn"``. Keep in mind that
                ``"cuda"`` tensors cannot be shared between processes with the
                ``"fork"`` start method. This is without effect if the ``pool``
                is passed to the ``map`` method.

        Examples:
            >>> import torch
            >>> from tensordict import TensorDict
            >>>
            >>> def process_data(data):
            ...     data.set("y", data.get("x") + 1)
            ...     return data
            >>> if __name__ == "__main__":
            ...     data = TensorDict({"x": torch.zeros(1, 1_000_000)}, [1, 1_000_000]).memmap_()
            ...     data = data.map(process_data, dim=1)
            ...     print(data["y"][:, :10])
            ...
            tensor([[1., 1., 1., 1., 1., 1., 1., 1., 1., 1.]])

        .. note:: This method is particularily useful when working with large
            datasets stored on disk (e.g. memory-mapped tensordicts) where
            chunks will be zero-copied slices of the original data which can
            be passed to the processes with virtually zero-cost. This allows
            to tread very large datasets (eg. over a Tb big) to be processed
            at little cost.

        """
        from torch import multiprocessing as mp

        if pool is None:
            if num_workers is None:
                num_workers = mp.cpu_count()  # Get the number of CPU cores
            if generator is None:
                generator = torch.Generator()
            seed = (
                torch.empty((), dtype=torch.int64).random_(generator=generator).item()
            )
            if mp_start_method is not None:
                ctx = mp.get_context(mp_start_method)
            else:
                ctx = mp.get_context()

            queue = ctx.Queue(maxsize=num_workers)
            for i in range(num_workers):
                queue.put(i)
            with ctx.Pool(
                processes=num_workers,
                initializer=_proc_init,
                initargs=(seed, queue, worker_threads),
                maxtasksperchild=max_tasks_per_child,
            ) as pool:
                return self.map(
                    fn,
                    dim=dim,
                    chunksize=chunksize,
                    num_chunks=num_chunks,
                    pool=pool,
                    pbar=pbar,
                    out=out,
                )
        num_workers = pool._processes
        dim_orig = dim
        if dim < 0:
            dim = self.ndim + dim
        if dim < 0 or dim >= self.ndim:
            raise ValueError(f"Got incompatible dimension {dim_orig}")

        self_split = _split_tensordict(
            self,
            chunksize,
            num_chunks,
            num_workers,
            dim,
            use_generator=index_with_generator,
        )
        if not index_with_generator:
            length = len(self_split)
        else:
            length = None
        call_chunksize = 1

        if out is not None and (out.is_shared() or out.is_memmap()):

            def wrap_fn_with_out(fn, out):
                @wraps(fn)
                def newfn(item_and_out):
                    item, out = item_and_out
                    result = fn(item)
                    out.update_(result)
                    return

                out_split = _split_tensordict(
                    out,
                    chunksize,
                    num_chunks,
                    num_workers,
                    dim,
                    use_generator=index_with_generator,
                )
                return _CloudpickleWrapper(newfn), zip(self_split, out_split)

            fn, self_split = wrap_fn_with_out(fn, out)
            out = None

        imap = pool.imap(fn, self_split, call_chunksize)

        if pbar and importlib.util.find_spec("tqdm", None) is not None:
            import tqdm

            imap = tqdm.tqdm(imap, total=length)

        imaplist = []
        start = 0
        base_index = (slice(None),) * dim
        for item in imap:
            if item is not None:
                if out is not None:
                    if chunksize == 0:
                        out[base_index + (start,)].update_(item)
                        start += 1
                    else:
                        end = start + item.shape[dim]
                        chunk = base_index + (slice(start, end),)
                        out[chunk].update_(item)
                        start = end
                else:
                    imaplist.append(item)
        del imap

        # support inplace modif
        if imaplist:
            if chunksize == 0:
                from tensordict._lazy import LazyStackedTensorDict

                # We want to be able to return whichever data structure
                out = LazyStackedTensorDict.maybe_dense_stack(imaplist, dim)
            else:
                out = torch.cat(imaplist, dim)
        return out

    # point-wise arithmetic ops
    def __add__(self, other: TensorDictBase | float) -> T:
        return self.add(other)

    def __iadd__(self, other: TensorDictBase | float) -> T:
        return self.add_(other)

    def __abs__(self):
        return self.abs()

    def __truediv__(self, other: TensorDictBase | float) -> T:
        return self.div(other)

    def __itruediv__(self, other: TensorDictBase | float) -> T:
        return self.div_(other)

    def __mul__(self, other: TensorDictBase | float) -> T:
        return self.mul(other)

    def __imul__(self, other: TensorDictBase | float) -> T:
        return self.mul_(other)

    def __sub__(self, other: TensorDictBase | float) -> T:
        return self.sub(other)

    def __isub__(self, other: TensorDictBase | float) -> T:
        return self.sub_(other)

    def __pow__(self, other: TensorDictBase | float) -> T:
        return self.pow(other)

    def __ipow__(self, other: TensorDictBase | float) -> T:
        return self.pow_(other)

    def abs(self) -> T:
        keys, vals = self._items_list(True, True)
        vals = torch._foreach_abs(vals)
        items = dict(zip(keys, vals))
        return self._fast_apply(
            lambda name, val: items[name],
            named=True,
            nested_keys=True,
            is_leaf=_NESTED_TENSORS_AS_LISTS,
            propagate_lock=True,
        )

    def abs_(self) -> T:
        torch._foreach_abs_(self._values_list(True, True))
        return self

    def acos(self) -> T:
        keys, vals = self._items_list(True, True)
        vals = torch._foreach_acos(vals)
        items = dict(zip(keys, vals))
        return self._fast_apply(
            lambda name, val: items[name],
            named=True,
            nested_keys=True,
            is_leaf=_NESTED_TENSORS_AS_LISTS,
            propagate_lock=True,
        )

    def acos_(self) -> T:
        torch._foreach_acos_(self._values_list(True, True))
        return self

    def exp(self) -> T:
        keys, vals = self._items_list(True, True)
        vals = torch._foreach_exp(vals)
        items = dict(zip(keys, vals))
        return self._fast_apply(
            lambda name, val: items[name],
            named=True,
            nested_keys=True,
            is_leaf=_NESTED_TENSORS_AS_LISTS,
            propagate_lock=True,
        )

    def exp_(self) -> T:
        torch._foreach_exp_(self._values_list(True, True))
        return self

    def neg(self) -> T:
        keys, vals = self._items_list(True, True)
        vals = torch._foreach_neg(vals)
        items = dict(zip(keys, vals))
        return self._fast_apply(
            lambda name, val: items[name],
            named=True,
            nested_keys=True,
            is_leaf=_NESTED_TENSORS_AS_LISTS,
            propagate_lock=True,
        )

    def neg_(self) -> T:
        torch._foreach_neg_(self._values_list(True, True))
        return self

    def reciprocal(self) -> T:
        keys, vals = self._items_list(True, True)
        vals = torch._foreach_reciprocal(vals)
        items = dict(zip(keys, vals))
        return self._fast_apply(
            lambda name, val: items[name],
            named=True,
            nested_keys=True,
            is_leaf=_NESTED_TENSORS_AS_LISTS,
            propagate_lock=True,
        )

    def reciprocal_(self) -> T:
        torch._foreach_reciprocal_(self._values_list(True, True))
        return self

    def sigmoid(self) -> T:
        keys, vals = self._items_list(True, True)
        vals = torch._foreach_sigmoid(vals)
        items = dict(zip(keys, vals))
        return self._fast_apply(
            lambda name, val: items[name],
            named=True,
            nested_keys=True,
            is_leaf=_NESTED_TENSORS_AS_LISTS,
            propagate_lock=True,
        )

    def sigmoid_(self) -> T:
        torch._foreach_sigmoid_(self._values_list(True, True))
        return self

    def sign(self) -> T:
        keys, vals = self._items_list(True, True)
        vals = torch._foreach_sign(vals)
        items = dict(zip(keys, vals))
        return self._fast_apply(
            lambda name, val: items[name],
            named=True,
            nested_keys=True,
            is_leaf=_NESTED_TENSORS_AS_LISTS,
            propagate_lock=True,
        )

    def sign_(self) -> T:
        torch._foreach_sign_(self._values_list(True, True))
        return self

    def sin(self) -> T:
        keys, vals = self._items_list(True, True)
        vals = torch._foreach_sin(vals)
        items = dict(zip(keys, vals))
        return self._fast_apply(
            lambda name, val: items[name],
            named=True,
            nested_keys=True,
            is_leaf=_NESTED_TENSORS_AS_LISTS,
            propagate_lock=True,
        )

    def sin_(self) -> T:
        torch._foreach_sin_(self._values_list(True, True))
        return self

    def sinh(self) -> T:
        keys, vals = self._items_list(True, True)
        vals = torch._foreach_sinh(vals)
        items = dict(zip(keys, vals))
        return self._fast_apply(
            lambda name, val: items[name],
            named=True,
            nested_keys=True,
            is_leaf=_NESTED_TENSORS_AS_LISTS,
            propagate_lock=True,
        )

    def sinh_(self) -> T:
        torch._foreach_sinh_(self._values_list(True, True))
        return self

    def tan(self) -> T:
        keys, vals = self._items_list(True, True)
        vals = torch._foreach_tan(vals)
        items = dict(zip(keys, vals))
        return self._fast_apply(
            lambda name, val: items[name],
            named=True,
            nested_keys=True,
            is_leaf=_NESTED_TENSORS_AS_LISTS,
            propagate_lock=True,
        )

    def tan_(self) -> T:
        torch._foreach_tan_(self._values_list(True, True))
        return self

    def tanh(self) -> T:
        keys, vals = self._items_list(True, True)
        vals = torch._foreach_tanh(vals)
        items = dict(zip(keys, vals))
        return self._fast_apply(
            lambda name, val: items[name],
            named=True,
            nested_keys=True,
            is_leaf=_NESTED_TENSORS_AS_LISTS,
            propagate_lock=True,
        )

    def tanh_(self) -> T:
        torch._foreach_tanh_(self._values_list(True, True))
        return self

    def trunc(self) -> T:
        keys, vals = self._items_list(True, True)
        vals = torch._foreach_trunc(vals)
        items = dict(zip(keys, vals))
        return self._fast_apply(
            lambda name, val: items[name],
            named=True,
            nested_keys=True,
            is_leaf=_NESTED_TENSORS_AS_LISTS,
            propagate_lock=True,
        )

    def trunc_(self) -> T:
        torch._foreach_trunc_(self._values_list(True, True))
        return self

    @implement_for("torch", None, "2.4")
    def norm(
        self,
        out=None,
        dtype: torch.dtype | None = None,
    ):
        keys, vals = self._items_list(True, True, collapse=True)
        if dtype is not None:
            raise RuntimeError("dtype must be None for torch <= 2.3")
        vals = torch._foreach_norm(vals)
        items = dict(zip(keys, vals))
        return self._fast_apply(
            lambda name, val: items[name],
            named=True,
            nested_keys=True,
            batch_size=[],
            propagate_lock=True,
        )

    @implement_for("torch", "2.4")
    def norm(  # noqa: F811
        self,
        out=None,
        dtype: torch.dtype | None = None,
    ):
        keys, vals = self._items_list(True, True, collapse=True)
        vals = torch._foreach_norm(vals, dtype=dtype)
        items = dict(zip(keys, vals))
        return self._fast_apply(
            lambda name, val: items[name],
            named=True,
            nested_keys=True,
            batch_size=[],
            propagate_lock=True,
        )

    def lgamma(self) -> T:
        keys, vals = self._items_list(True, True)
        vals = torch._foreach_lgamma(vals)
        items = dict(zip(keys, vals))
        return self._fast_apply(
            lambda name, val: items[name],
            named=True,
            nested_keys=True,
            is_leaf=_NESTED_TENSORS_AS_LISTS,
            propagate_lock=True,
        )

    def lgamma_(self) -> T:
        torch._foreach_lgamma_(self._values_list(True, True))
        return self

    def frac(self) -> T:
        keys, vals = self._items_list(True, True)
        vals = torch._foreach_frac(vals)
        items = dict(zip(keys, vals))
        return self._fast_apply(
            lambda name, val: items[name],
            named=True,
            nested_keys=True,
            is_leaf=_NESTED_TENSORS_AS_LISTS,
            propagate_lock=True,
        )

    def frac_(self) -> T:
        torch._foreach_frac_(self._values_list(True, True))
        return self

    def expm1(self) -> T:
        keys, vals = self._items_list(True, True)
        vals = torch._foreach_expm1(vals)
        items = dict(zip(keys, vals))
        return self._fast_apply(
            lambda name, val: items[name],
            named=True,
            nested_keys=True,
            is_leaf=_NESTED_TENSORS_AS_LISTS,
            propagate_lock=True,
        )

    def expm1_(self) -> T:
        torch._foreach_expm1_(self._values_list(True, True))
        return self

    def log(self) -> T:
        keys, vals = self._items_list(True, True)
        vals = torch._foreach_log(vals)
        items = dict(zip(keys, vals))
        return self._fast_apply(
            lambda name, val: items[name],
            named=True,
            nested_keys=True,
            is_leaf=_NESTED_TENSORS_AS_LISTS,
            propagate_lock=True,
        )

    def log_(self) -> T:
        torch._foreach_log_(self._values_list(True, True))
        return self

    def log10(self) -> T:
        keys, vals = self._items_list(True, True)
        vals = torch._foreach_log10(vals)
        items = dict(zip(keys, vals))
        return self._fast_apply(
            lambda name, val: items[name],
            named=True,
            nested_keys=True,
            is_leaf=_NESTED_TENSORS_AS_LISTS,
            propagate_lock=True,
        )

    def log10_(self) -> T:
        torch._foreach_log10_(self._values_list(True, True))
        return self

    def log1p(self) -> T:
        keys, vals = self._items_list(True, True)
        vals = torch._foreach_log1p(vals)
        items = dict(zip(keys, vals))
        return self._fast_apply(
            lambda name, val: items[name],
            named=True,
            nested_keys=True,
            is_leaf=_NESTED_TENSORS_AS_LISTS,
            propagate_lock=True,
        )

    def log1p_(self) -> T:
        torch._foreach_log1p_(self._values_list(True, True))
        return self

    def log2(self) -> T:
        keys, vals = self._items_list(True, True)
        vals = torch._foreach_log2(vals)
        items = dict(zip(keys, vals))
        return self._fast_apply(
            lambda name, val: items[name],
            named=True,
            nested_keys=True,
            is_leaf=_NESTED_TENSORS_AS_LISTS,
            propagate_lock=True,
        )

    def log2_(self) -> T:
        torch._foreach_log2_(self._values_list(True, True))
        return self

    def ceil(self) -> T:
        keys, vals = self._items_list(True, True)
        vals = torch._foreach_ceil(vals)
        items = dict(zip(keys, vals))
        return self._fast_apply(
            lambda name, val: items[name],
            named=True,
            nested_keys=True,
            is_leaf=_NESTED_TENSORS_AS_LISTS,
            propagate_lock=True,
        )

    def ceil_(self) -> T:
        torch._foreach_ceil_(self._values_list(True, True))
        return self

    def floor(self) -> T:
        keys, vals = self._items_list(True, True)
        vals = torch._foreach_floor(vals)
        items = dict(zip(keys, vals))
        return self._fast_apply(
            lambda name, val: items[name],
            named=True,
            nested_keys=True,
            is_leaf=_NESTED_TENSORS_AS_LISTS,
            propagate_lock=True,
        )

    def floor_(self) -> T:
        torch._foreach_floor_(self._values_list(True, True))
        return self

    def round(self) -> T:
        keys, vals = self._items_list(True, True)
        vals = torch._foreach_round(vals)
        items = dict(zip(keys, vals))
        return self._fast_apply(
            lambda name, val: items[name],
            named=True,
            nested_keys=True,
            is_leaf=_NESTED_TENSORS_AS_LISTS,
            propagate_lock=True,
        )

    def round_(self) -> T:
        torch._foreach_round_(self._values_list(True, True))
        return self

    def erf(self) -> T:
        keys, vals = self._items_list(True, True)
        vals = torch._foreach_erf(vals)
        items = dict(zip(keys, vals))
        return self._fast_apply(
            lambda name, val: items[name],
            named=True,
            nested_keys=True,
            is_leaf=_NESTED_TENSORS_AS_LISTS,
            propagate_lock=True,
        )

    def erf_(self) -> T:
        torch._foreach_erf_(self._values_list(True, True))
        return self

    def erfc(self) -> T:
        keys, vals = self._items_list(True, True)
        vals = torch._foreach_erfc(vals)
        items = dict(zip(keys, vals))
        return self._fast_apply(
            lambda name, val: items[name],
            named=True,
            nested_keys=True,
            is_leaf=_NESTED_TENSORS_AS_LISTS,
            propagate_lock=True,
        )

    def erfc_(self) -> T:
        torch._foreach_erfc_(self._values_list(True, True))
        return self

    def asin(self) -> T:
        keys, vals = self._items_list(True, True)
        vals = torch._foreach_asin(vals)
        items = dict(zip(keys, vals))
        return self._fast_apply(
            lambda name, val: items[name],
            named=True,
            nested_keys=True,
            is_leaf=_NESTED_TENSORS_AS_LISTS,
            propagate_lock=True,
        )

    def asin_(self) -> T:
        torch._foreach_asin_(self._values_list(True, True))
        return self

    def atan(self) -> T:
        keys, vals = self._items_list(True, True)
        vals = torch._foreach_atan(vals)
        items = dict(zip(keys, vals))
        return self._fast_apply(
            lambda name, val: items[name],
            named=True,
            nested_keys=True,
            is_leaf=_NESTED_TENSORS_AS_LISTS,
            propagate_lock=True,
        )

    def atan_(self) -> T:
        torch._foreach_atan_(self._values_list(True, True))
        return self

    def cos(self) -> T:
        keys, vals = self._items_list(True, True)
        vals = torch._foreach_cos(vals)
        items = dict(zip(keys, vals))
        return self._fast_apply(
            lambda name, val: items[name],
            named=True,
            nested_keys=True,
            is_leaf=_NESTED_TENSORS_AS_LISTS,
            propagate_lock=True,
        )

    def cos_(self) -> T:
        torch._foreach_cos_(self._values_list(True, True))
        return self

    def cosh(self) -> T:
        keys, vals = self._items_list(True, True)
        vals = torch._foreach_cosh(vals)
        items = dict(zip(keys, vals))
        return self._fast_apply(
            lambda name, val: items[name],
            named=True,
            nested_keys=True,
            is_leaf=_NESTED_TENSORS_AS_LISTS,
            propagate_lock=True,
        )

    def cosh_(self) -> T:
        torch._foreach_cosh_(self._values_list(True, True))
        return self

    def add(self, other: TensorDictBase | float, alpha: float | None = None):
        keys_vals = self._items_list(True, True)
        keys, vals = keys_vals
        if _is_tensor_collection(type(other)):
            other_val = other._values_list(True, True)
        else:
            other_val = other
        if alpha is not None:
            vals = torch._foreach_add(vals, other_val, alpha=alpha)
        else:
            vals = torch._foreach_add(vals, other_val)
        items = dict(zip(keys, vals))
        return self._fast_apply(
            lambda name, val: items[name],
            named=True,
            nested_keys=True,
            is_leaf=_NESTED_TENSORS_AS_LISTS,
            propagate_lock=True,
        )

    def add_(self, other: TensorDictBase | float, alpha: float | None = None):
        if _is_tensor_collection(type(other)):
            other_val = other._values_list(True, True)
        else:
            other_val = other
        if alpha is not None:
            torch._foreach_add_(self._values_list(True, True), other_val, alpha=alpha)
        else:
            torch._foreach_add_(self._values_list(True, True), other_val)
        return self

    def lerp(self, end: TensorDictBase | float, weight: TensorDictBase | float):
        keys, vals = self._items_list(True, True)
        if _is_tensor_collection(type(end)):
            end_val = end._values_list(True, True)
        else:
            end_val = end
        if _is_tensor_collection(type(weight)):
            weight_val = weight._values_list(True, True)
        else:
            weight_val = weight
        vals = torch._foreach_lerp(vals, end_val, weight_val)
        items = dict(zip(keys, vals))
        return self._fast_apply(
            lambda name, val: items[name],
            named=True,
            nested_keys=True,
            is_leaf=_NESTED_TENSORS_AS_LISTS,
            propagate_lock=True,
        )

    def lerp_(self, end: TensorDictBase | float, weight: TensorDictBase | float):
        if _is_tensor_collection(type(end)):
            end_val = end._values_list(True, True)
        else:
            end_val = end
        if _is_tensor_collection(type(weight)):
            weight_val = weight._values_list(True, True)
        else:
            weight_val = weight
        torch._foreach_lerp_(self._values_list(True, True), end_val, weight_val)
        return self

    def addcdiv(self, other1, other2, value: float | None = 1):
        keys, vals = self._items_list(True, True)
        if _is_tensor_collection(type(other1)):
            other1_val = other1._values_list(True, True)
        else:
            other1_val = other1
        if _is_tensor_collection(type(other2)):
            other2_val = other2._values_list(True, True)
        else:
            other2_val = other2
        vals = torch._foreach_addcdiv(vals, other1_val, other2_val, value=value)
        items = dict(zip(keys, vals))
        return self._fast_apply(
            lambda name, val: items[name],
            named=True,
            nested_keys=True,
            is_leaf=_NESTED_TENSORS_AS_LISTS,
            propagate_lock=True,
        )

    def addcdiv_(self, other1, other2, value: float | None = 1):
        if _is_tensor_collection(type(other1)):
            other1_val = other1._values_list(True, True)
        else:
            other1_val = other1
        if _is_tensor_collection(type(other2)):
            other2_val = other2._values_list(True, True)
        else:
            other2_val = other2
        torch._foreach_addcdiv_(
            self._values_list(True, True), other1_val, other2_val, value=value
        )
        return self

    def addcmul(self, other1, other2, value: float | None = 1):
        keys, vals = self._items_list(True, True)
        if _is_tensor_collection(type(other1)):
            other1_val = other1._values_list(True, True)
        else:
            other1_val = other1
        if _is_tensor_collection(type(other2)):
            other2_val = other2._values_list(True, True)
        else:
            other2_val = other2
        vals = torch._foreach_addcmul(vals, other1_val, other2_val, value=value)
        items = dict(zip(keys, vals))
        return self._fast_apply(
            lambda name, val: items[name],
            named=True,
            nested_keys=True,
            is_leaf=_NESTED_TENSORS_AS_LISTS,
            propagate_lock=True,
        )

    def addcmul_(self, other1, other2, value: float | None = 1):
        if _is_tensor_collection(type(other1)):
            other1_val = other1._values_list(True, True)
        else:
            other1_val = other1
        if _is_tensor_collection(type(other2)):
            other2_val = other2._values_list(True, True)
        else:
            other2_val = other2
        torch._foreach_addcmul_(
            self._values_list(True, True), other1_val, other2_val, value=value
        )
        return self

    def sub(self, other: TensorDictBase | float, alpha: float | None = None):
        keys, vals = self._items_list(True, True)
        if _is_tensor_collection(type(other)):
            other_val = other._values_list(True, True)
        else:
            other_val = other
        if alpha is not None:
            vals = torch._foreach_sub(vals, other_val, alpha=alpha)
        else:
            vals = torch._foreach_sub(vals, other_val)
        items = dict(zip(keys, vals))
        return self._fast_apply(
            lambda name, val: items[name],
            named=True,
            nested_keys=True,
            is_leaf=_NESTED_TENSORS_AS_LISTS,
            propagate_lock=True,
        )

    def sub_(self, other: TensorDictBase | float, alpha: float | None = None):
        if _is_tensor_collection(type(other)):
            other_val = other._values_list(True, True)
        else:
            other_val = other
        if alpha is not None:
            torch._foreach_sub_(self._values_list(True, True), other_val, alpha=alpha)
        else:
            torch._foreach_sub_(self._values_list(True, True), other_val)
        return self

    def mul_(self, other: TensorDictBase | float) -> T:
        if _is_tensor_collection(type(other)):
            other_val = other._values_list(True, True)
        else:
            other_val = other
        torch._foreach_mul_(self._values_list(True, True), other_val)
        return self

    def mul(self, other: TensorDictBase | float) -> T:
        keys, vals = self._items_list(True, True)
        if _is_tensor_collection(type(other)):
            other_val = other._values_list(True, True)
        else:
            other_val = other
        vals = torch._foreach_mul(vals, other_val)
        items = dict(zip(keys, vals))
        return self._fast_apply(
            lambda name, val: items[name],
            named=True,
            nested_keys=True,
            is_leaf=_NESTED_TENSORS_AS_LISTS,
            propagate_lock=True,
        )

    def maximum_(self, other: TensorDictBase | float) -> T:
        if _is_tensor_collection(type(other)):
            other_val = other._values_list(True, True)
        else:
            other_val = other
        torch._foreach_maximum_(self._values_list(True, True), other_val)
        return self

    def maximum(self, other: TensorDictBase | float) -> T:
        keys, vals = self._items_list(True, True)
        if _is_tensor_collection(type(other)):
            other_val = other._values_list(True, True)
        else:
            other_val = other
        vals = torch._foreach_maximum(vals, other_val)
        items = dict(zip(keys, vals))
        return self._fast_apply(
            lambda name, val: items[name],
            named=True,
            nested_keys=True,
            is_leaf=_NESTED_TENSORS_AS_LISTS,
            propagate_lock=True,
        )

    def minimum_(self, other: TensorDictBase | float) -> T:
        if _is_tensor_collection(type(other)):
            other_val = other._values_list(True, True)
        else:
            other_val = other
        torch._foreach_minimum_(self._values_list(True, True), other_val)
        return self

    def minimum(self, other: TensorDictBase | float) -> T:
        keys, vals = self._items_list(True, True)
        if _is_tensor_collection(type(other)):
            other_val = other._values_list(True, True)
        else:
            other_val = other
        vals = torch._foreach_minimum(vals, other_val)
        items = dict(zip(keys, vals))
        return self._fast_apply(
            lambda name, val: items[name],
            named=True,
            nested_keys=True,
            is_leaf=_NESTED_TENSORS_AS_LISTS,
            propagate_lock=True,
        )

    def clamp_max_(self, other: TensorDictBase | float) -> T:
        if _is_tensor_collection(type(other)):
            other_val = other._values_list(True, True)
        else:
            other_val = other
        torch._foreach_clamp_max_(self._values_list(True, True), other_val)
        return self

    def clamp_max(self, other: TensorDictBase | float) -> T:
        keys, vals = self._items_list(True, True)
        if _is_tensor_collection(type(other)):
            other_val = other._values_list(True, True)
        else:
            other_val = other
        vals = torch._foreach_clamp_max(vals, other_val)
        items = dict(zip(keys, vals))
        return self._fast_apply(
            lambda name, val: items[name],
            named=True,
            nested_keys=True,
            is_leaf=_NESTED_TENSORS_AS_LISTS,
            propagate_lock=True,
        )

    def clamp_min_(self, other: TensorDictBase | float) -> T:
        if _is_tensor_collection(type(other)):
            other_val = other._values_list(True, True)
        else:
            other_val = other
        torch._foreach_clamp_min_(self._values_list(True, True), other_val)
        return self

    def clamp_min(self, other: TensorDictBase | float) -> T:
        keys, vals = self._items_list(True, True)
        if _is_tensor_collection(type(other)):
            other_val = other._values_list(True, True)
        else:
            other_val = other
        vals = torch._foreach_clamp_min(vals, other_val)
        items = dict(zip(keys, vals))
        return self._fast_apply(
            lambda name, val: items[name],
            named=True,
            nested_keys=True,
            is_leaf=_NESTED_TENSORS_AS_LISTS,
            propagate_lock=True,
        )

    def pow_(self, other: TensorDictBase | float) -> T:
        if _is_tensor_collection(type(other)):
            other_val = other._values_list(True, True)
        else:
            other_val = other
        torch._foreach_pow_(self._values_list(True, True), other_val)
        return self

    def pow(self, other: TensorDictBase | float) -> T:
        keys, vals = self._items_list(True, True)
        if _is_tensor_collection(type(other)):
            other_val = other._values_list(True, True)
        else:
            other_val = other
        vals = torch._foreach_pow(vals, other_val)
        items = dict(zip(keys, vals))
        return self._fast_apply(
            lambda name, val: items[name],
            named=True,
            nested_keys=True,
            is_leaf=_NESTED_TENSORS_AS_LISTS,
            propagate_lock=True,
        )

    def div_(self, other: TensorDictBase | float) -> T:
        if _is_tensor_collection(type(other)):
            other_val = other._values_list(True, True)
        else:
            other_val = other
        torch._foreach_div_(self._values_list(True, True), other_val)
        return self

    def div(self, other: TensorDictBase | float) -> T:
        keys, vals = self._items_list(True, True)
        if _is_tensor_collection(type(other)):
            other_val = other._values_list(True, True)
        else:
            other_val = other
        vals = torch._foreach_div(vals, other_val)
        items = dict(zip(keys, vals))
        return self._fast_apply(
            lambda name, val: items[name],
            named=True,
            nested_keys=True,
            is_leaf=_NESTED_TENSORS_AS_LISTS,
            propagate_lock=True,
        )

    def sqrt_(self):
        torch._foreach_sqrt_(self._values_list(True, True))
        return self

    def sqrt(self):
        keys, vals = self._items_list(True, True)
        vals = torch._foreach_sqrt(vals)
        items = dict(zip(keys, vals))
        return self._fast_apply(
            lambda name, val: items[name],
            named=True,
            nested_keys=True,
            is_leaf=_NESTED_TENSORS_AS_LISTS,
            propagate_lock=True,
        )

    # Functorch compatibility
    @abc.abstractmethod
    @cache  # noqa: B019
    def _add_batch_dim(self, *, in_dim, vmap_level):
        ...

    @abc.abstractmethod
    @cache  # noqa: B019
    def _remove_batch_dim(self, vmap_level, batch_size, out_dim):
        ...

    # Validation and checks
    def _convert_to_tensor(self, array: np.ndarray) -> Tensor:
        if isinstance(array, (float, int, np.ndarray, bool)):
            pass
        elif isinstance(array, np.bool_):
            array = array.item()
        elif isinstance(array, list):
            array = np.asarray(array)
        elif hasattr(array, "numpy"):
            # tf.Tensor with no shape can't be converted otherwise
            array = array.numpy()
        try:
            return torch.as_tensor(array, device=self.device)
        except Exception:
            from tensordict.tensorclass import NonTensorData

            return NonTensorData(
                array,
                batch_size=self.batch_size,
                device=self.device,
                names=self.names if self._has_names() else None,
            )

    @abc.abstractmethod
    def _convert_to_tensordict(self, dict_value: dict[str, Any]) -> T:
        ...

    def _check_batch_size(self) -> None:
        batch_dims = self.batch_dims
        for value in self.values():
            if _is_tensor_collection(type(value)):
                value._check_batch_size()
            if _shape(value)[:batch_dims] != self.batch_size:
                raise RuntimeError(
                    f"batch_size are incongruent, got value with shape {_shape(value)}, "
                    f"-- expected {self.batch_size}"
                )

    @abc.abstractmethod
    def _check_is_shared(self) -> bool:
        ...

    def _check_new_batch_size(self, new_size: torch.Size) -> None:
        batch_dims = len(new_size)
        for key, tensor in self.items():
            if _shape(tensor)[:batch_dims] != new_size:
                raise RuntimeError(
                    f"the tensor {key} has shape {_shape(tensor)} which "
                    f"is incompatible with the batch-size {new_size}."
                )

    @abc.abstractmethod
    def _check_device(self) -> None:
        ...

    def _validate_key(self, key: NestedKey) -> NestedKey:
        key = _unravel_key_to_tuple(key)
        if not key:
            raise KeyError(_GENERIC_NESTED_ERR.format(key))
        return key

    def _validate_value(
        self,
        value: CompatibleType | dict[str, CompatibleType],
        *,
        check_shape: bool = True,
    ) -> CompatibleType | dict[str, CompatibleType]:
        cls = type(value)
        is_tc = None
        if issubclass(cls, dict):
            value = self._convert_to_tensordict(value)
            is_tc = True
        elif not issubclass(cls, _ACCEPTED_CLASSES):
            try:
                value = self._convert_to_tensor(value)
            except ValueError as err:
                raise ValueError(
                    f"TensorDict conversion only supports tensorclasses, tensordicts,"
                    f" numeric scalars and tensors. Got {type(value)}"
                ) from err
        batch_size = self.batch_size
        check_shape = check_shape and self.batch_size
        if (
            check_shape
            and batch_size
            and _shape(value)[: self.batch_dims] != batch_size
        ):
            # if TensorDict, let's try to map it to the desired shape
            if is_tc is None:
                is_tc = _is_tensor_collection(cls)
            if is_tc:
                # we must clone the value before not to corrupt the data passed to set()
                value = value.clone(recurse=False)
                value.batch_size = self.batch_size
            else:
                raise RuntimeError(
                    f"batch dimension mismatch, got self.batch_size"
                    f"={self.batch_size} and value.shape={_shape(value)}."
                )
        device = self.device
        if device is not None and value.device != device:
            value = value.to(device, non_blocking=True)
        if check_shape:
            if is_tc is None:
                is_tc = _is_tensor_collection(cls)
            if not is_tc:
                return value
            has_names = self._has_names()
            # we do our best to match the dim names of the value and the
            # container.
            if has_names and value.names[: self.batch_dims] != self.names:
                # we clone not to corrupt the value
                value = value.clone(False).refine_names(*self.names)
            elif not has_names and value._has_names():
                self.names = value.names[: self.batch_dims]
        return value

    # Context manager functionality
    @property
    def _last_op_queue(self):
        # this is used to keep track of the last operation when using
        # the tensordict as a context manager.
        last_op_queue = self.__dict__.get("__last_op_queue", None)
        if last_op_queue is None:
            last_op_queue = collections.deque()
            self.__dict__["__last_op_queue"] = last_op_queue
        return last_op_queue

    def __enter__(self):
        self._last_op_queue.append(self._last_op)
        return self

    def __exit__(self, exc_type, exc_val, exc_tb):
        # During exit, updates mustn't be made in-place as the source and dest
        # storage location can be identical, resulting in a RuntimeError
        if exc_type is not None and issubclass(exc_type, Exception):
            return False
        _last_op = self._last_op_queue.pop()
        if _last_op is not None:
            last_op, (args, kwargs, out) = _last_op
            # TODO: transpose, flatten etc. as decorator should lock the content to make sure that no key is
            #  added or deleted
            if last_op == self.__class__.lock_.__name__:
                return self.unlock_()
            elif last_op == self.__class__.unlock_.__name__:
                return self.lock_()
            elif last_op == self.__class__.transpose.__name__:
                dim0, dim1 = args
                if not out.is_locked:
                    return out.update(self.transpose(dim0, dim1), inplace=False)
                else:
                    return out.update_(self.transpose(dim0, dim1))
            elif last_op == self.__class__.flatten.__name__:
                if len(args) == 2:
                    dim0, dim1 = args
                elif len(args) == 1:
                    dim0 = args[0]
                    dim1 = kwargs.get("end_dim", -1)
                else:
                    dim0 = kwargs.get("start_dim", 0)
                    dim1 = kwargs.get("end_dim", -1)
                if dim1 < 0:
                    dim1 = out.ndim + dim1
                if dim0 < 0:
                    dim0 = out.ndim + dim0

                if not out.is_locked:
                    return out.update(
                        self.unflatten(dim0, out.shape[dim0 : dim1 + 1]), inplace=False
                    )
                else:
                    return out.update_(self.unflatten(dim0, out.shape[dim0 : dim1 + 1]))

            elif last_op == self.__class__.unflatten.__name__:
                if args:
                    dim0 = args[0]
                    if len(args) > 1:
                        unflattened_size = args[1]
                    else:
                        unflattened_size = kwargs.get("unflattened_size")
                else:
                    dim0 = kwargs.get("dim")
                    unflattened_size = kwargs.get("unflattened_size")
                if dim0 < 0:
                    dim0 = out.ndim + dim0
                dim1 = dim0 + len(unflattened_size) - 1
                if not out.is_locked:
                    return out.update(self.flatten(dim0, dim1), inplace=False)
                else:
                    return out.update_(self.flatten(dim0, dim1))

            elif last_op == self.__class__.permute.__name__:
                dims_list = _get_shape_from_args(*args, kwarg_name="dims", **kwargs)
                dims_list = [dim if dim >= 0 else self.ndim + dim for dim in dims_list]
                # inverse map
                inv_dims_list = np.argsort(dims_list)
                if not out.is_locked:
                    return out.update(self.permute(inv_dims_list), inplace=False)
                else:
                    return out.update_(self.permute(inv_dims_list))
            elif last_op == self.__class__.view.__name__:
                if not out.is_locked:
                    return out.update(self.view(out.shape), inplace=False)
                else:
                    return out.update_(self.view(out.shape))
            elif last_op == self.__class__.unsqueeze.__name__:
                if args:
                    (dim,) = args
                elif kwargs:
                    dim = kwargs["dim"]
                else:
                    raise RuntimeError(
                        "Cannot use td.unsqueeze() as a decorator if the dimension is implicit."
                    )
                if not out.is_locked:
                    return out.update(self.squeeze(dim), inplace=False)
                else:
                    return out.update_(self.squeeze(dim))
            elif last_op == self.__class__.squeeze.__name__:
                if args:
                    (dim,) = args
                elif kwargs:
                    dim = kwargs["dim"]
                else:
                    raise RuntimeError(
                        "Cannot use td.squeeze() as a decorator if the dimension is implicit."
                    )
                if not out.is_locked:
                    return out.update(self.unsqueeze(dim), inplace=False)
                else:
                    return out.update_(self.unsqueeze(dim))
            elif last_op == self.__class__.to_module.__name__:
                if is_tensor_collection(out):
                    with out.unlock_():
                        return self.to_module(*args, **kwargs, swap_dest=out)
                else:
                    raise RuntimeError(
                        "to_module cannot be used as a decorator when return_swap=False."
                    )
            else:
                raise NotImplementedError(f"Unrecognised function {last_op}.")
        return self

    # Clone, select, exclude, empty
    def select(self, *keys: NestedKey, inplace: bool = False, strict: bool = True) -> T:
        """Selects the keys of the tensordict and returns a new tensordict with only the selected keys.

        The values are not copied: in-place modifications a tensor of either
        of the original or new tensordict will result in a change in both
        tensordicts.

        Args:
            *keys (str): keys to select
            inplace (bool): if True, the tensordict is pruned in place.
                Default is ``False``.
            strict (bool, optional): whether selecting a key that is not present
                will return an error or not. Default: :obj:`True`.

        Returns:
            A new tensordict (or the same if ``inplace=True``) with the selected keys only.

        Examples:
            >>> from tensordict import TensorDict
            >>> td = TensorDict({"a": 0, "b": {"c": 1, "d": 2}}, [])
            >>> td.select("a", ("b", "c"))
            TensorDict(
                fields={
                    a: Tensor(shape=torch.Size([]), device=cpu, dtype=torch.int64, is_shared=False),
                    b: TensorDict(
                        fields={
                            c: Tensor(shape=torch.Size([]), device=cpu, dtype=torch.int64, is_shared=False)},
                        batch_size=torch.Size([]),
                        device=None,
                        is_shared=False)},
                batch_size=torch.Size([]),
                device=None,
                is_shared=False)
            >>> td.select("a", "b")
            TensorDict(
                fields={
                    a: Tensor(shape=torch.Size([]), device=cpu, dtype=torch.int64, is_shared=False),
                    b: TensorDict(
                        fields={
                            c: Tensor(shape=torch.Size([]), device=cpu, dtype=torch.int64, is_shared=False),
                            d: Tensor(shape=torch.Size([]), device=cpu, dtype=torch.int64, is_shared=False)},
                        batch_size=torch.Size([]),
                        device=None,
                        is_shared=False)},
                batch_size=torch.Size([]),
                device=None,
                is_shared=False)
            >>> td.select("this key does not exist", strict=False)
            TensorDict(
                fields={
                },
                batch_size=torch.Size([]),
                device=None,
                is_shared=False)
        """
        keys = unravel_key_list(keys)
        result = self._select(*keys, inplace=inplace, strict=strict)
        if not inplace and (result._is_memmap or result._is_shared):
            result.lock_()
        return result

    @abc.abstractmethod
    def _select(
        self,
        *keys: NestedKey,
        inplace: bool = False,
        strict: bool = True,
        set_shared: bool = True,
    ) -> T:
        ...

    def exclude(self, *keys: NestedKey, inplace: bool = False) -> T:
        """Excludes the keys of the tensordict and returns a new tensordict without these entries.

        The values are not copied: in-place modifications a tensor of either
        of the original or new tensordict will result in a change in both
        tensordicts.

        Args:
            *keys (str): keys to exclude.
            inplace (bool): if True, the tensordict is pruned in place.
                Default is ``False``.

        Returns:
            A new tensordict (or the same if ``inplace=True``) without the excluded entries.

        Examples:
            >>> from tensordict import TensorDict
            >>> td = TensorDict({"a": 0, "b": {"c": 1, "d": 2}}, [])
            >>> td.exclude("a", ("b", "c"))
            TensorDict(
                fields={
                    b: TensorDict(
                        fields={
                            d: Tensor(shape=torch.Size([]), device=cpu, dtype=torch.int64, is_shared=False)},
                        batch_size=torch.Size([]),
                        device=None,
                        is_shared=False)},
                batch_size=torch.Size([]),
                device=None,
                is_shared=False)
            >>> td.exclude("a", "b")
            TensorDict(
                fields={
                },
                batch_size=torch.Size([]),
                device=None,
                is_shared=False)

        """
        keys = unravel_key_list(keys)
        result = self._exclude(*keys, inplace=inplace)
        if not inplace and (result._is_memmap or result._is_shared):
            result.lock_()
        return result

    @abc.abstractmethod
    def _exclude(
        self,
        *keys: NestedKey,
        inplace: bool = False,
        set_shared: bool = True,
    ) -> T:
        ...

    def _maybe_set_shared_attributes(self, result, lock=False):
        # We must use _is_shared to avoid having issues with CUDA tensordicts
        if self._is_shared:
            result._is_shared = True
            if lock:
                result.lock_()
        elif self._is_memmap:
            result._is_memmap = True
            if lock:
                result.lock_()

    def to_tensordict(self) -> T:
        """Returns a regular TensorDict instance from the TensorDictBase.

        Returns:
            a new TensorDict object containing the same values.

        """
        from tensordict import TensorDict

        return TensorDict(
            {
                key: value.clone()
                if not _is_tensor_collection(value.__class__)
                else value
                if is_non_tensor(value)
                else value.to_tensordict()
                for key, value in self.items(is_leaf=_is_leaf_nontensor)
            },
            device=self.device,
            batch_size=self.batch_size,
            names=self.names if self._has_names() else None,
        )

    def clone(self, recurse: bool = True, **kwargs) -> T:
        """Clones a TensorDictBase subclass instance onto a new TensorDictBase subclass of the same type.

        To create a TensorDict instance from any other TensorDictBase subtype, call the :meth:`~.to_tensordict` method
        instead.

        Args:
            recurse (bool, optional): if ``True``, each tensor contained in the
                TensorDict will be copied too. Otherwise only the TensorDict
                tree structure will be copied. Defaults to ``True``.

        .. note:: Unlike many other ops (pointwise arithmetic, shape operations, ...) ``clone`` does not inherit the
            original lock attribute. This design choice is made such that a clone can be created to be modified,
            which is the most frequent usage.

        """
        result = self._clone(recurse=recurse, **kwargs)
        if not recurse and (result._is_shared or result._is_memmap):
            result.lock_()
        return result

    @abc.abstractmethod
    def _clone(self, recurse: bool = False):
        ...

    def copy(self):
        """Return a shallow copy of the tensordict (ie, copies the structure but not the data).

        Equivalent to `TensorDictBase.clone(recurse=False)`
        """
        return self.clone(recurse=False)

    def to_padded_tensor(self, padding=0.0, mask_key: NestedKey | None = None):
        """Converts all nested tensors to a padded version and adapts the batch-size accordingly.

        Args:
            padding (float): the padding value for the tensors in the tensordict.
                Defaults to ``0.0``.
            mask_key (NestedKey, optional): if provided, the key where a
                mask for valid values will be written.
                Will result in an error if the heterogeneous dimension
                isn't part of the tensordict batch-size.
                Defaults to ``None``

        """
        batch_size = self.batch_size
        if any(shape == -1 for shape in batch_size):
            new_batch_size = []
        else:
            new_batch_size = None
            if mask_key is not None:
                raise RuntimeError(
                    "mask_key should only be provided if the "
                    "heterogenous dimension is part of the batch-size."
                )
        padded_names = []

        def to_padded(name, x):
            if x.is_nested:
                padded_names.append(name)
                return torch.nested.to_padded_tensor(x, padding=padding)
            return x

        result = self._apply_nest(
            to_padded,
            batch_size=new_batch_size,
            named=True,
            nested_keys=True,
        )
        if new_batch_size is not None:
            result = result.auto_batch_size_(batch_dims=self.batch_dims)

            if mask_key:
                # take the first of the padded keys
                padded_key = padded_names[0]
                # write the mask
                val = self.get(padded_key)
                val = torch.nested.to_padded_tensor(
                    torch.ones_like(val, dtype=torch.bool), padding=False
                )
                if val.ndim > result.ndim:
                    val = val.flatten(result.ndim, -1)[..., -1].clone()
                result.set(mask_key, val)
        return result

    def as_tensor(self):
        def as_tensor(tensor):
            try:
                return tensor.as_tensor()
            except AttributeError:
                return tensor

        return self._fast_apply(as_tensor, propagate_lock=True)

    def to_dict(self) -> dict[str, Any]:
        """Returns a dictionary with key-value pairs matching those of the tensordict."""
        return {
            key: value.to_dict() if _is_tensor_collection(type(value)) else value
            for key, value in self.items()
        }

    def numpy(self):
        """Converts a tensordict to a (possibly nested) dictionary of numpy arrays.

        Non-tensor data is exposed as such.

        Examples:
            >>> from tensordict import TensorDict
            >>> import torch
            >>> data = TensorDict({"a": {"b": torch.zeros(()), "c": "a string!"}})
            >>> print(data)
            TensorDict(
                fields={
                    a: TensorDict(
                        fields={
                            b: Tensor(shape=torch.Size([]), device=cpu, dtype=torch.float32, is_shared=False),
                            c: NonTensorData(data=a string!, batch_size=torch.Size([]), device=None)},
                        batch_size=torch.Size([]),
                        device=None,
                        is_shared=False)},
                batch_size=torch.Size([]),
                device=None,
                is_shared=False)
            >>> print(data.numpy())
            {'a': {'b': array(0., dtype=float32), 'c': 'a string!'}}

        """
        as_dict = self.to_dict()

        def to_numpy(x):
            if isinstance(x, torch.Tensor):
                if x.is_nested:
                    return tuple(_x.numpy() for _x in x)
                return x.numpy()
            if hasattr(x, "numpy"):
                return x.numpy()
            return x

        return torch.utils._pytree.tree_map(to_numpy, as_dict)

    def to_namedtuple(self):
        """Converts a tensordict to a namedtuple.

        Examples:
            >>> from tensordict import TensorDict
            >>> import torch
            >>> data = TensorDict({
            ...     "a_tensor": torch.zeros((3)),
            ...     "nested": {"a_tensor": torch.zeros((3)), "a_string": "zero!"}}, [3])
            >>> data.to_namedtuple()
            GenericDict(a_tensor=tensor([0., 0., 0.]), nested=GenericDict(a_tensor=tensor([0., 0., 0.]), a_string='zero!'))

        """

        def dict_to_namedtuple(dictionary):
            for key, value in dictionary.items():
                if isinstance(value, dict):
                    dictionary[key] = dict_to_namedtuple(value)
            return collections.namedtuple("GenericDict", dictionary.keys())(
                **dictionary
            )

        return dict_to_namedtuple(self.to_dict())

    @classmethod
    def from_namedtuple(cls, named_tuple, *, auto_batch_size: bool = False):
        """Converts a namedtuple to a TensorDict recursively.

        Keyword Args:
            auto_batch_size (bool, optional): if ``True``, the batch size will be computed automatically.
                Defaults to ``False``.

        Examples:
            >>> from tensordict import TensorDict
            >>> import torch
            >>> data = TensorDict({
            ...     "a_tensor": torch.zeros((3)),
            ...     "nested": {"a_tensor": torch.zeros((3)), "a_string": "zero!"}}, [3])
            >>> nt = data.to_namedtuple()
            >>> print(nt)
            GenericDict(a_tensor=tensor([0., 0., 0.]), nested=GenericDict(a_tensor=tensor([0., 0., 0.]), a_string='zero!'))
            >>> TensorDict.from_namedtuple(nt, auto_batch_size=True)
            TensorDict(
                fields={
                    a_tensor: Tensor(shape=torch.Size([3]), device=cpu, dtype=torch.float32, is_shared=False),
                    nested: TensorDict(
                        fields={
                            a_string: NonTensorData(data=zero!, batch_size=torch.Size([3]), device=None),
                            a_tensor: Tensor(shape=torch.Size([3]), device=cpu, dtype=torch.float32, is_shared=False)},
                        batch_size=torch.Size([3]),
                        device=None,
                        is_shared=False)},
                batch_size=torch.Size([3]),
                device=None,
                is_shared=False)

        """
        from tensordict import TensorDict

        def is_namedtuple(obj):
            """Check if obj is a namedtuple."""
            return isinstance(obj, tuple) and hasattr(obj, "_fields")

        def namedtuple_to_dict(namedtuple_obj):
            if is_namedtuple(namedtuple_obj):
                namedtuple_obj = namedtuple_obj._asdict()
            for key, value in namedtuple_obj.items():
                if is_namedtuple(value):
                    namedtuple_obj[key] = namedtuple_to_dict(value)
            return dict(namedtuple_obj)

        result = TensorDict(namedtuple_to_dict(named_tuple))
        if auto_batch_size:
            result.auto_batch_size_()
        return result

    def to_h5(
        self,
        filename,
        **kwargs,
    ):
        """Converts a tensordict to a PersistentTensorDict with the h5 backend.

        Args:
            filename (str or path): path to the h5 file.
            device (torch.device or compatible, optional): the device where to
                expect the tensor once they are returned. Defaults to ``None``
                (on cpu by default).
            **kwargs: kwargs to be passed to :meth:`h5py.File.create_dataset`.

        Returns:
            A :class:`~.tensordict.PersitentTensorDict` instance linked to the newly created file.

        Examples:
            >>> import tempfile
            >>> import timeit
            >>>
            >>> from tensordict import TensorDict, MemoryMappedTensor
            >>> td = TensorDict({
            ...     "a": MemoryMappedTensor.from_tensor(torch.zeros(()).expand(1_000_000)),
            ...     "b": {"c": MemoryMappedTensor.from_tensor(torch.zeros(()).expand(1_000_000, 3))},
            ... }, [1_000_000])
            >>>
            >>> file = tempfile.NamedTemporaryFile()
            >>> td_h5 = td.to_h5(file.name, compression="gzip", compression_opts=9)
            >>> print(td_h5)
            PersistentTensorDict(
                fields={
                    a: Tensor(shape=torch.Size([1000000]), device=cpu, dtype=torch.float32, is_shared=False),
                    b: PersistentTensorDict(
                        fields={
                            c: Tensor(shape=torch.Size([1000000, 3]), device=cpu, dtype=torch.float32, is_shared=False)},
                        batch_size=torch.Size([1000000]),
                        device=None,
                        is_shared=False)},
                batch_size=torch.Size([1000000]),
                device=None,
                is_shared=False)


        """
        from tensordict.persistent import PersistentTensorDict

        out = PersistentTensorDict.from_dict(
            self,
            filename=filename,
            **kwargs,
        )
        if self._has_names():
            out.names = self.names
        return out

    def empty(
        self, recurse=False, *, batch_size=None, device=NO_DEFAULT, names=None
    ) -> T:  # noqa: D417
        """Returns a new, empty tensordict with the same device and batch size.

        Args:
            recurse (bool, optional): if ``True``, the entire structure of the
                ``TensorDict`` will be reproduced without content.
                Otherwise, only the root will be duplicated.
                Defaults to ``False``.

        Keyword Args:
            batch_size (torch.Size, optional): a new batch-size for the tensordict.
            device (torch.device, optional): a new device.
            names (list of str, optional): dimension names.

        """
        if not recurse:
            result = self._select(set_shared=False)
        else:
            # simply exclude the leaves
            result = self._exclude(*self.keys(True, True), set_shared=False)
        if batch_size is not None:
            result.batch_size = batch_size
        if device is not NO_DEFAULT:
            if device is None:
                result.clear_device_()
            else:
                result = result.to(device)
        if names is not None:
            result.names = names
        return result

    # Filling
    def zero_(self) -> T:
        """Zeros all tensors in the tensordict in-place."""

        def fn(item):
            item.zero_()

        self._fast_apply(fn=fn, call_on_nested=True, propagate_lock=True)
        return self

    def fill_(self, key: NestedKey, value: float | bool) -> T:
        """Fills a tensor pointed by the key with a given scalar value.

        Args:
            key (str or nested key): entry to be filled.
            value (Number or bool): value to use for the filling.

        Returns:
            self

        """
        key = _unravel_key_to_tuple(key)
        data = self._get_tuple(key, NO_DEFAULT)
        if _is_tensor_collection(type(data)):
            data._fast_apply(lambda x: x.fill_(value), inplace=True)
        else:
            data = data.fill_(value)
            self._set_tuple(key, data, inplace=True, validated=True, non_blocking=False)
        return self

    # Masking
    @abc.abstractmethod
    def masked_fill_(self, mask: Tensor, value: float | bool) -> T:
        """Fills the values corresponding to the mask with the desired value.

        Args:
            mask (boolean torch.Tensor): mask of values to be filled. Shape
                must match the tensordict batch-size.
            value: value to used to fill the tensors.

        Returns:
            self

        Examples:
            >>> td = TensorDict(source={'a': torch.zeros(3, 4)},
            ...     batch_size=[3])
            >>> mask = torch.tensor([True, False, False])
            >>> td.masked_fill_(mask, 1.0)
            >>> td.get("a")
            tensor([[1., 1., 1., 1.],
                    [0., 0., 0., 0.],
                    [0., 0., 0., 0.]])
        """
        ...

    @abc.abstractmethod
    def masked_fill(self, mask: Tensor, value: float | bool) -> T:
        """Out-of-place version of masked_fill.

        Args:
            mask (boolean torch.Tensor): mask of values to be filled. Shape
                must match the tensordict batch-size.
            value: value to used to fill the tensors.

        Returns:
            self

        Examples:
            >>> td = TensorDict(source={'a': torch.zeros(3, 4)},
            ...     batch_size=[3])
            >>> mask = torch.tensor([True, False, False])
            >>> td1 = td.masked_fill(mask, 1.0)
            >>> td1.get("a")
            tensor([[1., 1., 1., 1.],
                    [0., 0., 0., 0.],
                    [0., 0., 0., 0.]])
        """
        ...

    def where(self, condition, other, *, out=None, pad=None):  # noqa: D417
        """Return a ``TensorDict`` of elements selected from either self or other, depending on condition.

        Args:
            condition (BoolTensor): When ``True`` (nonzero), yields ``self``,
                otherwise yields ``other``.
            other (TensorDictBase or Scalar): value (if ``other`` is a scalar)
                or values selected at indices where condition is ``False``.

        Keyword Args:
            out (TensorDictBase, optional): the output ``TensorDictBase`` instance.
            pad (scalar, optional): if provided, missing keys from the source
                or destination tensordict will be written as `torch.where(mask, self, pad)`
                or `torch.where(mask, pad, other)`. Defaults to ``None``, ie
                missing keys are not tolerated.

        """
        ...

    @abc.abstractmethod
    def masked_select(self, mask: Tensor) -> T:
        """Masks all tensors of the TensorDict and return a new TensorDict instance with similar keys pointing to masked values.

        Args:
            mask (torch.Tensor): boolean mask to be used for the tensors.
                Shape must match the TensorDict ``batch_size``.

        Examples:
            >>> td = TensorDict(source={'a': torch.zeros(3, 4)},
            ...    batch_size=[3])
            >>> mask = torch.tensor([True, False, False])
            >>> td_mask = td.masked_select(mask)
            >>> td_mask.get("a")
            tensor([[0., 0., 0., 0.]])

        """
        ...

    @abc.abstractmethod
    def _change_batch_size(self, new_size: torch.Size) -> None:
        ...

    @abc.abstractmethod
    def is_contiguous(self) -> bool:
        """Returns a boolean indicating if all the tensors are contiguous."""
        ...

    @abc.abstractmethod
    def contiguous(self) -> T:
        """Returns a new tensordict of the same type with contiguous values (or self if values are already contiguous)."""
        ...

    @cache  # noqa: B019
    def flatten_keys(
        self,
        separator: str = ".",
        inplace: bool = False,
        is_leaf: Callable[[Type], bool] | None = None,
    ) -> T:
        """Converts a nested tensordict into a flat one, recursively.

        The TensorDict type will be lost and the result will be a simple TensorDict instance.

        Args:
            separator (str, optional): the separator between the nested items.
            inplace (bool, optional): if ``True``, the resulting tensordict will
                have the same identity as the one where the call has been made.
                Defaults to ``False``.
            is_leaf (callable, optional): a callable over a class type returning
                a bool indicating if this class has to be considered as a leaf.

        Examples:
            >>> data = TensorDict({"a": 1, ("b", "c"): 2, ("e", "f", "g"): 3}, batch_size=[])
            >>> data.flatten_keys(separator=" - ")
            TensorDict(
                fields={
                    a: Tensor(shape=torch.Size([]), device=cpu, dtype=torch.int64, is_shared=False),
                    b - c: Tensor(shape=torch.Size([]), device=cpu, dtype=torch.int64, is_shared=False),
                    e - f - g: Tensor(shape=torch.Size([]), device=cpu, dtype=torch.int64, is_shared=False)},
                batch_size=torch.Size([]),
                device=None,
                is_shared=False)

        This method and :meth:`~.unflatten_keys` are particularily useful when
        handling state-dicts, as they make it possible to seamlessly convert
        flat dictionaries into data structures that mimic the structure of the
        model.

        Examples:
            >>> model = torch.nn.Sequential(torch.nn.Linear(3 ,4))
            >>> ddp_model = torch.ao.quantization.QuantWrapper(model)
            >>> state_dict = TensorDict(ddp_model.state_dict(), batch_size=[]).unflatten_keys(".")
            >>> print(state_dict)
            TensorDict(
                fields={
                    module: TensorDict(
                        fields={
                            0: TensorDict(
                                fields={
                                    bias: Tensor(shape=torch.Size([4]), device=cpu, dtype=torch.float32, is_shared=False),
                                    weight: Tensor(shape=torch.Size([4, 3]), device=cpu, dtype=torch.float32, is_shared=False)},
                                batch_size=torch.Size([]),
                                device=None,
                                is_shared=False)},
                        batch_size=torch.Size([]),
                        device=None,
                        is_shared=False)},
                batch_size=torch.Size([]),
                device=None,
                is_shared=False)
            >>> model_state_dict = state_dict.get("module")
            >>> print(model_state_dict)
            TensorDict(
                fields={
                    0: TensorDict(
                        fields={
                            bias: Tensor(shape=torch.Size([4]), device=cpu, dtype=torch.float32, is_shared=False),
                            weight: Tensor(shape=torch.Size([4, 3]), device=cpu, dtype=torch.float32, is_shared=False)},
                        batch_size=torch.Size([]),
                        device=None,
                        is_shared=False)},
                batch_size=torch.Size([]),
                device=None,
                is_shared=False)
            >>> model.load_state_dict(dict(model_state_dict.flatten_keys(".")))
        """
        if inplace:
            return self._flatten_keys_inplace(separator=separator, is_leaf=is_leaf)
        return self._flatten_keys_outplace(separator=separator, is_leaf=is_leaf)

    def _flatten_keys_outplace(self, separator, is_leaf):
        if is_leaf is None:
            is_leaf = _is_leaf_nontensor
        all_leaves_all_vals = zip(
            *self.items(include_nested=True, leaves_only=True, is_leaf=is_leaf)
        )
        try:
            all_leaves, all_vals = all_leaves_all_vals
        except ValueError:
            return self.empty()
        all_leaves_flat = [
            key if isinstance(key, str) else separator.join(key) for key in all_leaves
        ]

        if len(set(all_leaves_flat)) < len(all_leaves_flat):
            # find duplicates
            seen = set()
            conflicts = []
            for leaf, leaf_flat in zip(all_leaves, all_leaves_flat):
                if leaf_flat in seen:
                    conflicts.append(leaf)
                else:
                    seen.add(leaf_flat)
            raise KeyError(
                f"Flattening keys in tensordict causes keys {conflicts} to collide."
            )
        result = self.empty()
        _set_dict = getattr(result, "_set_dict", None)
        if _set_dict is not None:
            _set_dict(
                dict(zip(all_leaves_flat, all_vals)),
                validated=True,
            )
        else:
            for val, leaf_flat in zip(all_vals, all_leaves_flat):
                result._set_str(
                    leaf_flat,
                    val,
                    validated=True,
                    inplace=False,
                    non_blocking=False,
                )
        # Uncomment if you want key operations to propagate the shared status
        # self._maybe_set_shared_attributes(result)
        # if result._is_shared or result._is_memmap:
        #     result.lock_()
        return result

    def _flatten_keys_inplace(self, separator, is_leaf):
        if is_leaf is None:
            is_leaf = _is_leaf_nontensor
        all_leaves = [
            _unravel_key_to_tuple(key)
            for key in self.keys(include_nested=True, leaves_only=True, is_leaf=is_leaf)
        ]
        all_leaves_flat = [separator.join(key) for key in all_leaves]
        if len(set(all_leaves_flat)) < len(set(all_leaves)):
            # find duplicates
            seen = set()
            conflicts = []
            for leaf, leaf_flat in zip(all_leaves, all_leaves_flat):
                if leaf_flat in seen:
                    conflicts.append(leaf)
                else:
                    seen.add(leaf_flat)
            raise KeyError(
                f"Flattening keys in tensordict causes keys {conflicts} to collide."
            )
        # we will need to remove the empty tensordicts later on
        root_keys = set(self.keys())
        for leaf, leaf_flat in zip(all_leaves, all_leaves_flat):
            self.rename_key_(leaf, leaf_flat)
            if isinstance(leaf, str):
                root_keys.discard(leaf)
        self.exclude(*root_keys, inplace=True)
        return self

    @cache  # noqa: B019
    def unflatten_keys(self, separator: str = ".", inplace: bool = False) -> T:
        """Converts a flat tensordict into a nested one, recursively.

        The TensorDict type will be lost and the result will be a simple TensorDict instance.
        The metadata of the nested tensordicts will be inferred from the root:
        all instances across the data tree will share the same batch-size,
        dimension names and device.

        Args:
            separator (str, optional): the separator between the nested items.
            inplace (bool, optional): if ``True``, the resulting tensordict will
                have the same identity as the one where the call has been made.
                Defaults to ``False``.

        Examples:
            >>> data = TensorDict({"a": 1, "b - c": 2, "e - f - g": 3}, batch_size=[])
            >>> data.unflatten_keys(separator=" - ")
            TensorDict(
                fields={
                    a: Tensor(shape=torch.Size([]), device=cpu, dtype=torch.int64, is_shared=False),
                    b: TensorDict(
                        fields={
                            c: Tensor(shape=torch.Size([]), device=cpu, dtype=torch.int64, is_shared=False)},
                        batch_size=torch.Size([]),
                        device=None,
                        is_shared=False),
                    e: TensorDict(
                        fields={
                            f: TensorDict(
                                fields={
                                    g: Tensor(shape=torch.Size([]), device=cpu, dtype=torch.int64, is_shared=False)},
                                batch_size=torch.Size([]),
                                device=None,
                                is_shared=False)},
                        batch_size=torch.Size([]),
                        device=None,
                        is_shared=False)},
                batch_size=torch.Size([]),
                device=None,
                is_shared=False)

        This method and :meth:`~.unflatten_keys` are particularily useful when
        handling state-dicts, as they make it possible to seamlessly convert
        flat dictionaries into data structures that mimic the structure of the
        model.

        Examples:
            >>> model = torch.nn.Sequential(torch.nn.Linear(3 ,4))
            >>> ddp_model = torch.ao.quantization.QuantWrapper(model)
            >>> state_dict = TensorDict(ddp_model.state_dict(), batch_size=[]).unflatten_keys(".")
            >>> print(state_dict)
            TensorDict(
                fields={
                    module: TensorDict(
                        fields={
                            0: TensorDict(
                                fields={
                                    bias: Tensor(shape=torch.Size([4]), device=cpu, dtype=torch.float32, is_shared=False),
                                    weight: Tensor(shape=torch.Size([4, 3]), device=cpu, dtype=torch.float32, is_shared=False)},
                                batch_size=torch.Size([]),
                                device=None,
                                is_shared=False)},
                        batch_size=torch.Size([]),
                        device=None,
                        is_shared=False)},
                batch_size=torch.Size([]),
                device=None,
                is_shared=False)
            >>> model_state_dict = state_dict.get("module")
            >>> print(model_state_dict)
            TensorDict(
                fields={
                    0: TensorDict(
                        fields={
                            bias: Tensor(shape=torch.Size([4]), device=cpu, dtype=torch.float32, is_shared=False),
                            weight: Tensor(shape=torch.Size([4, 3]), device=cpu, dtype=torch.float32, is_shared=False)},
                        batch_size=torch.Size([]),
                        device=None,
                        is_shared=False)},
                batch_size=torch.Size([]),
                device=None,
                is_shared=False)
            >>> model.load_state_dict(dict(model_state_dict.flatten_keys(".")))

        """
        if not inplace:
            result = self._clone(recurse=False).unflatten_keys(
                separator=separator, inplace=True
            )
            if result._is_shared or result._is_memmap:
                result.lock_()
            return result
        else:
            for key in list(self.keys()):
                if separator in key:
                    new_key = tuple(key.split(separator))
                    try:
                        self.rename_key_(key, new_key, safe=True)
                    except KeyError:
                        raise KeyError(
                            f"Unflattening key(s) in tensordict will override an existing for unflattened key {new_key}."
                        )
            return self

    @abc.abstractmethod
    def _index_tensordict(
        self,
        index: IndexType,
        new_batch_size: torch.Size | None = None,
        names: List[str] | None = None,
    ) -> T:
        ...

    # Locking functionality
    @property
    def is_locked(self) -> bool:
        return self._is_locked

    @is_locked.setter
    def is_locked(self, value: bool) -> None:
        if value:
            self.lock_()
        else:
            self.unlock_()

    def _propagate_lock(self, lock_parents_weakrefs=None):
        """Registers the parent tensordict that handles the lock."""
        if self._is_locked and lock_parents_weakrefs is not None:
            lock_parents_weakrefs = [
                ref
                for ref in lock_parents_weakrefs
                if not any(refref is ref for refref in self._lock_parents_weakrefs)
            ]
        self._is_locked = True
        is_root = lock_parents_weakrefs is None
        if is_root:
            lock_parents_weakrefs = []
        else:
            self._lock_parents_weakrefs = (
                self._lock_parents_weakrefs + lock_parents_weakrefs
            )
        lock_parents_weakrefs = copy(lock_parents_weakrefs)
        lock_parents_weakrefs.append(weakref.ref(self))
        for value in self.values():
            if _is_tensor_collection(type(value)):
                value._propagate_lock(lock_parents_weakrefs)

    @property
    def _lock_parents_weakrefs(self):
        _lock_parents_weakrefs = self.__dict__.get("__lock_parents_weakrefs", None)
        if _lock_parents_weakrefs is None:
            self.__dict__["__lock_parents_weakrefs"] = []
            _lock_parents_weakrefs = self.__dict__["__lock_parents_weakrefs"]
        return _lock_parents_weakrefs

    @_lock_parents_weakrefs.setter
    def _lock_parents_weakrefs(self, value: list):
        self.__dict__["__lock_parents_weakrefs"] = value

    @as_decorator("is_locked")
    def lock_(self) -> T:
        """Locks a tensordict for non in-place operations.

        Functions such as :meth:`~.set`, :meth:`~.__setitem__`, :meth:`~.update`,
        :meth:`~.rename_key_` or other operations that add or remove entries
        will be blocked.

        This method can be used as a decorator.

        Example:
            >>> from tensordict import TensorDict
            >>> td = TensorDict({"a": 1, "b": 2, "c": 3}, batch_size=[])
            >>> with td.lock_():
            ...     assert td.is_locked
            ...     try:
            ...         td.set("d", 0) # error!
            ...     except RuntimeError:
            ...         print("td is locked!")
            ...     try:
            ...         del td["d"]
            ...     except RuntimeError:
            ...         print("td is locked!")
            ...     try:
            ...         td.rename_key_("a", "d")
            ...     except RuntimeError:
            ...         print("td is locked!")
            ...     td.set("a", 0, inplace=True)  # No storage is added, moved or removed
            ...     td.set_("a", 0) # No storage is added, moved or removed
            ...     td.update({"a": 0}, inplace=True)  # No storage is added, moved or removed
            ...     td.update_({"a": 0})  # No storage is added, moved or removed
            >>> assert not td.is_locked
        """
        if self.is_locked:
            return self
        self._propagate_lock()
        return self

    @erase_cache
    def _propagate_unlock(self):
        # if we end up here, we can clear the graph associated with this td
        self._is_locked = False

        self._is_shared = False
        self._is_memmap = False

        sub_tds = []
        for value in self.values():
            if _is_tensor_collection(type(value)):
                sub_tds.extend(value._propagate_unlock())
                sub_tds.append(value)
        return sub_tds

    def _check_unlock(self, first_attempt=True):
        if not first_attempt:
            gc.collect()
        obj = None
        for ref in self._lock_parents_weakrefs:
            obj = ref()
            # check if the locked parent exists and if it's locked
            # we check _is_locked because it can be False or None in the case of Lazy stacks,
            # but if we check obj.is_locked it will be True for this class.
            if obj is not None and obj._is_locked:
                break

        else:
            try:
                self._lock_parents_weakrefs = []
            except AttributeError:
                # Some tds (eg, LazyStack) have an automated way of creating the _lock_parents_weakref
                pass
            return

        if first_attempt:
            del obj
            return self._check_unlock(False)
        raise RuntimeError(
            "Cannot unlock a tensordict that is part of a locked graph. "
            "Unlock the root tensordict first. If the tensordict is part of multiple graphs, "
            "group the graphs under a common tensordict an unlock this root. "
            f"self: {self}, obj: {obj}"
        )

    @as_decorator("is_locked")
    def unlock_(self) -> T:
        """Unlocks a tensordict for non in-place operations.

        Can be used as a decorator.

        See :meth:`~.lock_` for more details.
        """
        try:
            sub_tds = self._propagate_unlock()
            for sub_td in sub_tds:
                sub_td._check_unlock()

            self._check_unlock()
        except RuntimeError as err:
            self.lock_()
            raise err
        return self

    # Conversion (device or dtype)
    @overload
    def to(
        self: T,
        device: Optional[Union[int, device]] = ...,
        dtype: Optional[Union[torch.device, str]] = ...,
        non_blocking: bool = ...,
    ) -> T:
        ...

    @overload
    def to(self: T, dtype: Union[torch.device, str], non_blocking: bool = ...) -> T:
        ...

    @overload
    def to(self: T, tensor: Tensor, non_blocking: bool = ...) -> T:
        ...

    @overload
    def to(self: T, *, other: T, non_blocking: bool = ...) -> T:
        ...

    @overload
    def to(self: T, *, batch_size: torch.Size) -> T:
        ...

    @abc.abstractmethod
    def to(self, *args, **kwargs) -> T:
        """Maps a TensorDictBase subclass either on another device, dtype or to another TensorDictBase subclass (if permitted).

        Casting tensors to a new dtype is not allowed, as tensordicts are not bound to contain a single
        tensor dtype.

        Args:
            device (torch.device, optional): the desired device of the tensordict.
            dtype (torch.dtype, optional): the desired floating point or complex dtype of
                the tensordict.
            tensor (torch.Tensor, optional): Tensor whose dtype and device are the desired
                dtype and device for all tensors in this TensorDict.

        Keyword Args:
            non_blocking (bool, optional): whether the operations should be blocking.
            memory_format (torch.memory_format, optional): the desired memory
                format for 4D parameters and buffers in this tensordict.
            batch_size (torch.Size, optional): resulting batch-size of the
                output tensordict.
            other (TensorDictBase, optional): TensorDict instance whose dtype
                and device are the desired dtype and device for all tensors
                in this TensorDict.
                .. note:: Since :class:`~tensordict.TensorDictBase` instances do not have
                    a dtype, the dtype is gathered from the example leaves.
                    If there are more than one dtype, then no dtype
                    casting is undertook.

        Returns:
            a new tensordict instance if the device differs from the tensordict
            device and/or if the dtype is passed. The same tensordict otherwise.
            ``batch_size`` only modifications are done in-place.

        Examples:
            >>> data = TensorDict({"a": 1.0}, [], device=None)
            >>> data_cuda = data.to("cuda:0")  # casts to cuda
            >>> data_int = data.to(torch.int)  # casts to int
            >>> data_cuda_int = data.to("cuda:0", torch.int)  # multiple casting
            >>> data_cuda = data.to(torch.randn(3, device="cuda:0"))  # using an example tensor
            >>> data_cuda = data.to(other=TensorDict({}, [], device="cuda:0"))  # using a tensordict example
        """
        ...

    def _sync_all(self):
        if _has_cuda:
            # TODO: dynamo doesn't like torch.cuda.is_initialized
            if torch.compiler.is_dynamo_compiling() or torch.cuda.is_initialized():
                torch.cuda.synchronize()
        elif _has_mps:
            torch.mps.synchronize()

    def is_floating_point(self):
        for item in self.values(include_nested=True, leaves_only=True):
            if not item.is_floating_point():
                return False
        else:
            return True

    def double(self):
        r"""Casts all tensors to ``torch.bool``."""
        return self._fast_apply(lambda x: x.double(), propagate_lock=True)

    def float(self):
        r"""Casts all tensors to ``torch.float``."""
        return self._fast_apply(lambda x: x.float(), propagate_lock=True)

    def int(self):
        r"""Casts all tensors to ``torch.int``."""
        return self._fast_apply(lambda x: x.int(), propagate_lock=True)

    def bool(self):
        r"""Casts all tensors to ``torch.bool``."""
        return self._fast_apply(lambda x: x.bool(), propagate_lock=True)

    def half(self):
        r"""Casts all tensors to ``torch.half``."""
        return self._fast_apply(lambda x: x.half(), propagate_lock=True)

    def bfloat16(self):
        r"""Casts all tensors to ``torch.bfloat16``."""
        return self._fast_apply(lambda x: x.bfloat16(), propagate_lock=True)

    def type(self, dst_type):
        r"""Casts all tensors to :attr:`dst_type`.

        Args:
            dst_type (type or string): the desired type

        """
        return self._fast_apply(lambda x: x.type(dst_type))

    # Gradient compatibility
    @property
    def requires_grad(self) -> bool:
        return any(v.requires_grad for v in self.values())

    @abc.abstractmethod
    def detach_(self) -> T:
        """Detach the tensors in the tensordict in-place.

        Returns:
            self.

        """
        ...

    @cache  # noqa: B019
    def detach(self) -> T:
        """Detach the tensors in the tensordict.

        Returns:
            a new tensordict with no tensor requiring gradient.

        """
        return self._fast_apply(
            lambda x: x.detach(),
            propagate_lock=True,
        )


_ACCEPTED_CLASSES = (
    Tensor,
    TensorDictBase,
)


def _register_tensor_class(cls):
    global _ACCEPTED_CLASSES
    _ACCEPTED_CLASSES = set(_ACCEPTED_CLASSES)
    _ACCEPTED_CLASSES.add(cls)
    _ACCEPTED_CLASSES = tuple(_ACCEPTED_CLASSES)


def _is_tensor_collection(datatype):
    out = _TENSOR_COLLECTION_MEMO.get(datatype)
    if out is None:
        if issubclass(datatype, TensorDictBase):
            out = True
        elif _is_tensorclass(datatype):
            out = True
        else:
            out = False
        _TENSOR_COLLECTION_MEMO[datatype] = out
    return out


def is_tensor_collection(datatype: type | Any) -> bool:
    """Checks if a data object or a type is a tensor container from the tensordict lib.

    Returns:
        ``True`` if the input is a TensorDictBase subclass, a tensorclass or an istance of these.
        ``False`` otherwise.

    Examples:
        >>> is_tensor_collection(TensorDictBase)  # True
        >>> is_tensor_collection(TensorDict({}, []))  # True
        >>> @tensorclass
        ... class MyClass:
        ...     pass
        ...
        >>> is_tensor_collection(MyClass)  # True
        >>> is_tensor_collection(MyClass(batch_size=[]))  # True

    """
    # memoizing is 2x faster
    if not isinstance(datatype, type):
        datatype = type(datatype)
    return _is_tensor_collection(datatype)


def _default_is_leaf(cls: Type) -> bool:
    return not _is_tensor_collection(cls)


def _is_leaf_nontensor(cls: Type) -> bool:
    if _is_tensor_collection(cls):
        return _is_non_tensor(cls)
    # if issubclass(cls, KeyedJaggedTensor):
    #     return False
    return issubclass(cls, torch.Tensor)


def _load_metadata(prefix: Path):
    filepath = prefix / "meta.json"
    with open(filepath) as json_metadata:
        metadata = json.load(json_metadata)
    return metadata<|MERGE_RESOLUTION|>--- conflicted
+++ resolved
@@ -9,11 +9,8 @@
 import collections
 import concurrent.futures
 import contextlib
-<<<<<<< HEAD
 import enum
-=======
 import gc
->>>>>>> 959e46e0
 import importlib
 import json
 import numbers
