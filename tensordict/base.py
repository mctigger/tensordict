--- conflicted
+++ resolved
@@ -4328,22 +4328,10 @@
         collapse: bool = False,
         is_leaf: Callable[[Type], bool] | None = None,
     ) -> Tuple[List, List]:
-<<<<<<< HEAD
-        return tuple(
-            tuple(key_or_val)
-            for key_or_val in zip(
-                *self.items(
-                    include_nested=include_nested,
-                    leaves_only=leaves_only,
-                    is_leaf=_NESTED_TENSORS_AS_LISTS if not collapse else is_leaf,
-                )
-            )
-=======
         items = self.items(
             include_nested=include_nested,
             leaves_only=leaves_only,
             is_leaf=_NESTED_TENSORS_AS_LISTS if not collapse else None,
->>>>>>> 4cda3a93
         )
         keys, vals = zip(*items)
         return list(keys), list(vals)
