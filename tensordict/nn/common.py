--- conflicted
+++ resolved
@@ -242,10 +242,7 @@
                     "named 'tensordict'."
                 )
             break
-<<<<<<< HEAD
-=======
         # if the env variable was used, we can skip the wrapper altogether
->>>>>>> 86d64068
         if not _dispatch_td_nn_modules():
             return func
 
@@ -253,11 +250,7 @@
         def wrapper(_self, *args: Any, **kwargs: Any) -> Any:
 
             if not _dispatch_td_nn_modules():
-<<<<<<< HEAD
-                return func(*args, **kwargs)
-=======
                 return func(_self, *args, **kwargs)
->>>>>>> 86d64068
 
             source = self.source
             if isinstance(source, str):
@@ -848,10 +841,7 @@
             lambda x: x.detach().requires_grad_(), inplace=False
         )
 
-<<<<<<< HEAD
         is_stateless = False
-=======
->>>>>>> 86d64068
         if _auto_make_functional() and not is_functional(self):
             make_functional(self, keep_params=True)
             is_stateless = self._is_stateless
