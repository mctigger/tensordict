# Copyright (c) Meta Platforms, Inc. and affiliates.
#
# This source code is licensed under the MIT license found in the
# LICENSE file in the root directory of this source tree.

from __future__ import annotations

import contextlib
import functools

from typing import Any, Callable, Sequence, TypeVar

import torch
from tensordict._lazy import LazyStackedTensorDict
from tensordict._td import TensorDict
from tensordict.base import (
    _is_leaf_nontensor,
    _is_tensor_collection,
    NO_DEFAULT,
    TensorDictBase,
)
from tensordict.persistent import PersistentTensorDict
from tensordict.utils import (
    _check_keys,
    _ErrorInteceptor,
    _shape,
    DeviceType,
    is_non_tensor,
    is_tensorclass,
    lazy_legacy,
    set_lazy_legacy,
)
from torch import Tensor
from torch.nn.parameter import (
    UninitializedBuffer,
    UninitializedParameter,
    UninitializedTensorMixin,
)

TD_HANDLED_FUNCTIONS: dict[Callable, Callable] = {}
LAZY_TD_HANDLED_FUNCTIONS: dict[Callable, Callable] = {}
T = TypeVar("T", bound="TensorDictBase")

try:
    from torch.utils._pytree import tree_leaves
except ImportError:
    from torch.utils._pytree import tree_flatten

    def tree_leaves(pytree):
        """Torch 2.0 compatible version of tree_leaves."""
        return tree_flatten(pytree)[0]


def implements_for_td(torch_function: Callable) -> Callable[[Callable], Callable]:
    """Register a torch function override for TensorDict."""

    @functools.wraps(torch_function)
    def decorator(func: Callable) -> Callable:
        TD_HANDLED_FUNCTIONS[torch_function] = func
        return func

    return decorator


def implements_for_lazy_td(torch_function: Callable) -> Callable[[Callable], Callable]:
    """Register a torch function override for TensorDict."""

    @functools.wraps(torch_function)
    def decorator(func: Callable) -> Callable:
        LAZY_TD_HANDLED_FUNCTIONS[torch_function] = func
        return func

    return decorator


@implements_for_td(torch.unbind)
def _unbind(td: T, *args: Any, **kwargs: Any) -> tuple[T, ...]:
    return td.unbind(*args, **kwargs)


@implements_for_td(torch.gather)
def _gather(
    input: T,
    dim: int,
    index: Tensor,
    *,
    sparse_grad: bool = False,
    out: T | None = None,
) -> T:
    if sparse_grad:
        raise NotImplementedError(
            "sparse_grad=True not implemented for torch.gather(tensordict, ...)"
        )
    # the index must have as many dims as the tensordict
    if not len(index):
        raise RuntimeError("Cannot use torch.gather with an empty index")
    dim_orig = dim
    if dim < 0:
        dim = input.batch_dims + dim
    if dim > input.batch_dims - 1 or dim < 0:
        raise RuntimeError(
            f"Cannot gather tensordict with shape {input.shape} along dim {dim_orig}."
        )

    def _gather_tensor(tensor, dest_container=None, dest_key=None):
        if dest_container is not None:
            dest = dest_container.get(dest_key)
        else:
            dest = None
        index_expand = index
        while index_expand.ndim < tensor.ndim:
            index_expand = index_expand.unsqueeze(-1)
        target_shape = list(tensor.shape)
        target_shape[dim] = index_expand.shape[dim]
        index_expand = index_expand.expand(target_shape)
        out = torch.gather(tensor, dim, index_expand, out=dest)
        return out

    if out is None:
        if len(index.shape) == input.ndim and input._has_names():
            names = input.names
        else:
            names = None
        device = input.device
        return TensorDict(
            {
                key: _gather_tensor(value)
                for key, value in input.items(is_leaf=_is_leaf_nontensor)
            },
            batch_size=index.shape,
            names=names,
            device=device,
        )
    for key, value in input.items(is_leaf=_is_leaf_nontensor):
        _gather_tensor(value, out, key)
    return out


@implements_for_td(torch.full_like)
def _full_like(td: T, fill_value: float, *args, **kwargs: Any) -> T:
    return td._fast_apply(
        lambda x: torch.full_like(x, fill_value, *args, **kwargs),
        inplace=True,
        propagate_lock=True,
        device=kwargs.get("device", NO_DEFAULT),
    )


@implements_for_td(torch.zeros_like)
def _zeros_like(td: T, *args, **kwargs: Any) -> T:
    td_clone = td._fast_apply(
        lambda x: torch.zeros_like(x, *args, **kwargs),
        propagate_lock=True,
        device=kwargs.get("device", NO_DEFAULT),
    )
    if "dtype" in kwargs:
        raise ValueError("Cannot pass dtype to full_like with TensorDict")
    if "device" in kwargs:
        td_clone = td_clone.to(kwargs.pop("device"))
    if len(kwargs):
        raise RuntimeError(
            f"keyword arguments {list(kwargs.keys())} are not "
            f"supported with full_like with TensorDict"
        )
    return td_clone


@implements_for_td(torch.ones_like)
def _ones_like(td: T, *args, **kwargs: Any) -> T:
    td_clone = td._fast_apply(
        lambda x: torch.ones_like(x, *args, **kwargs),
        propagate_lock=True,
        device=kwargs.get("device", NO_DEFAULT),
    )
    if "device" in kwargs:
        td_clone = td_clone.to(kwargs.pop("device"))
    if len(kwargs):
        raise RuntimeError(
            f"keyword arguments {list(kwargs.keys())} are not "
            f"supported with full_like with TensorDict"
        )
    return td_clone


@implements_for_td(torch.rand_like)
def _rand_like(td: T, *args, **kwargs: Any) -> T:
    td_clone = td._fast_apply(
        lambda x: torch.rand_like(x, *args, **kwargs),
        propagate_lock=True,
        device=kwargs.get("device", NO_DEFAULT),
    )
    if "device" in kwargs:
        td_clone = td_clone.to(kwargs.pop("device"))
    if len(kwargs):
        raise RuntimeError(
            f"keyword arguments {list(kwargs.keys())} are not "
            f"supported with full_like with TensorDict"
        )
    return td_clone


@implements_for_td(torch.randn_like)
def _randn_like(td: T, *args, **kwargs: Any) -> T:
    td_clone = td._fast_apply(
        lambda x: torch.randn_like(x, *args, **kwargs),
        propagate_lock=True,
        device=kwargs.get("device", NO_DEFAULT),
    )
    if "device" in kwargs:
        td_clone = td_clone.to(kwargs.pop("device"))
    if len(kwargs):
        raise RuntimeError(
            f"keyword arguments {list(kwargs.keys())} are not "
            f"supported with full_like with TensorDict"
        )
    return td_clone


@implements_for_td(torch.empty_like)
def _empty_like(td: T, *args, **kwargs) -> T:
    return td._fast_apply(
        lambda x: torch.empty_like(x, *args, **kwargs),
        propagate_lock=True,
        device=kwargs.get("device", NO_DEFAULT),
    )


@implements_for_td(torch.clone)
def _clone(td: T, *args: Any, **kwargs: Any) -> T:
    return td.clone(*args, **kwargs)


@implements_for_td(torch.squeeze)
def _squeeze(td: T, *args: Any, **kwargs: Any) -> T:
    return td.squeeze(*args, **kwargs)


@implements_for_td(torch.unsqueeze)
def _unsqueeze(td: T, *args: Any, **kwargs: Any) -> T:
    return td.unsqueeze(*args, **kwargs)


@implements_for_td(torch.masked_select)
def _masked_select(td: T, *args: Any, **kwargs: Any) -> T:
    return td.masked_select(*args, **kwargs)


@implements_for_td(torch.permute)
def _permute(td: T, dims: Sequence[int]) -> T:
    return td.permute(*dims)


@implements_for_td(torch.cat)
def _cat(
    list_of_tensordicts: Sequence[T],
    dim: int = 0,
    device: DeviceType | None = None,
    out: T | None = None,
) -> T:
    if not list_of_tensordicts:
        raise RuntimeError("list_of_tensordicts cannot be empty")

    batch_size = list(list_of_tensordicts[0].batch_size)
    if dim < 0:
        dim = len(batch_size) + dim
    if dim >= len(batch_size):
        raise RuntimeError(
            f"dim must be in the range 0 <= dim < len(batch_size), got dim"
            f"={dim} and batch_size={batch_size}"
        )
    batch_size[dim] = sum([td.batch_size[dim] for td in list_of_tensordicts])
    batch_size = torch.Size(batch_size)

    # check that all tensordict match
    keys = _check_keys(list_of_tensordicts, strict=True)
    if out is None:
        out = {}
        for key in keys:
            if not torch._dynamo.is_compiling():
                with _ErrorInteceptor(
                    key, "Attempted to concatenate tensors on different devices at key"
                ):
                    out[key] = torch.cat(
                        [td._get_str(key, NO_DEFAULT) for td in list_of_tensordicts],
                        dim,
                    )
            else:
                out[key] = TensorDict.cat(
                    [td._get_str(key, NO_DEFAULT) for td in list_of_tensordicts], dim
                )
        if device is None:
            device = list_of_tensordicts[0].device
            for td in list_of_tensordicts[1:]:
                if device == td.device:
                    continue
                else:
                    device = None
                    break
        names = None
        if list_of_tensordicts[0]._has_names():
            names = list_of_tensordicts[0].names
        return TensorDict._new_unsafe(
            out, device=device, batch_size=batch_size, names=names
        )
    else:
        if out.batch_size != batch_size:
            raise RuntimeError(
                "out.batch_size and cat batch size must match, "
                f"got out.batch_size={out.batch_size} and batch_size"
                f"={batch_size}"
            )

        for key in keys:
            with _ErrorInteceptor(
                key, "Attempted to concatenate tensors on different devices at key"
            ) if not torch._dynamo.is_compiling() else contextlib.nullcontext():
                if isinstance(out, TensorDict):
                    torch.cat(
                        [td.get(key) for td in list_of_tensordicts],
                        dim,
                        out=out.get(key),
                    )
                else:
                    out.set_(
                        key, torch.cat([td.get(key) for td in list_of_tensordicts], dim)
                    )
        return out


@implements_for_lazy_td(torch.cat)
def _lazy_cat(
    list_of_tensordicts: Sequence[LazyStackedTensorDict],
    dim: int = 0,
    out: LazyStackedTensorDict | None = None,
) -> LazyStackedTensorDict:
    # why aren't they feeding you?
    if not list_of_tensordicts:
        raise RuntimeError("list_of_tensordicts cannot be empty")

    batch_size = list(list_of_tensordicts[0].batch_size)
    if dim < 0:
        dim = len(batch_size) + dim
    if dim >= len(batch_size):
        raise RuntimeError(
            f"dim must be in the range 0 <= dim < len(batch_size), got dim"
            f"={dim} and batch_size={batch_size}"
        )
    stack_dim = list_of_tensordicts[0].stack_dim
    if any((td.stack_dim != stack_dim) for td in list_of_tensordicts):
        raise RuntimeError("cat lazy stacked tds must have same stack dim")

    batch_size[dim] = sum(td.batch_size[dim] for td in list_of_tensordicts)
    batch_size = torch.Size(batch_size)

    new_dim = dim
    if dim > stack_dim:
        new_dim = dim - 1

    if out is None:
        out = []
        if dim == stack_dim:  # if dim is stack, just add all to the same list
            for lazy_td in list_of_tensordicts:
                out += lazy_td.tensordicts
        else:
            for i in range(len(list_of_tensordicts[0].tensordicts)):
                out.append(
                    torch.cat(
                        [lazy_td.tensordicts[i] for lazy_td in list_of_tensordicts],
                        new_dim,
                    )
                )
        return type(list_of_tensordicts[0])(*out, stack_dim=stack_dim)
    else:
        if not isinstance(out, LazyStackedTensorDict):
            return _cat(list_of_tensordicts, dim=dim, out=out)

        if out.batch_size != batch_size:
            raise RuntimeError(
                "out.batch_size and cat batch size must match, "
                f"got out.batch_size={out.batch_size} and batch_size"
                f"={batch_size}"
            )
        if out.stack_dim != dim:
            index_base = (slice(None),) * out.stack_dim
            for i, sub_dest in enumerate(out.tensordicts):
                index = index_base + (i,)
                tds_to_cat = [_td[index] for _td in list_of_tensordicts]
                torch.cat(tds_to_cat, dim, out=sub_dest)
        else:
            init_idx = 0
            for td_in in list_of_tensordicts:
                sub_dest = out.tensordicts[init_idx : init_idx + td_in.shape[dim]]
                init_idx += init_idx + td_in.shape[dim]
                LazyStackedTensorDict.maybe_dense_stack(sub_dest, out.stack_dim).update(
                    td_in, inplace=True
                )

        return out


@implements_for_td(torch.stack)
def _stack(
    list_of_tensordicts: Sequence[TensorDictBase],
    dim: int = 0,
    device: DeviceType | None = None,
    out: T | None = None,
    strict: bool = False,
    contiguous: bool = False,
    maybe_dense_stack: bool = False,
) -> T:
    if not list_of_tensordicts:
        raise RuntimeError("list_of_tensordicts cannot be empty")
    is_tc = any(is_tensorclass(td) for td in list_of_tensordicts)
    if all(is_non_tensor(td) for td in list_of_tensordicts):
        from tensordict.tensorclass import NonTensorData

        return NonTensorData._stack_non_tensor(list_of_tensordicts, dim=dim)
    elif is_tc:
        tc_type = type(list_of_tensordicts[0])
        list_of_tensordicts = [tc.to_tensordict() for tc in list_of_tensordicts]

    batch_size = list_of_tensordicts[0].batch_size
    if dim < 0:
        dim = len(batch_size) + dim + 1

    for td in list_of_tensordicts[1:]:
        if td.batch_size != list_of_tensordicts[0].batch_size:
            raise RuntimeError(
                "stacking tensordicts requires them to have congruent batch sizes, "
                f"got td1.batch_size={td.batch_size} and td2.batch_size="
                f"{list_of_tensordicts[0].batch_size}"
            )

    # check that all tensordict match
    # Read lazy_legacy
    _lazy_legacy = lazy_legacy()

    if out is None:
        # We need to handle tensordicts with exclusive keys and tensordicts with
        # mismatching shapes.
        # The first case is handled within _check_keys which fails if keys
        # don't match exactly.
        # The second requires a check over the tensor shapes.
        device = list_of_tensordicts[0].device
        if contiguous or not _lazy_legacy:
            try:
                keys = _check_keys(list_of_tensordicts, strict=True)
            except KeyError:
                if not _lazy_legacy and not contiguous:
                    if maybe_dense_stack:
                        with set_lazy_legacy(True):
                            return _stack(list_of_tensordicts, dim=dim)
                    else:
                        raise RuntimeError(
                            "The sets of keys in the tensordicts to stack are exclusive. "
                            "Consider using `LazyStackedTensorDict.maybe_dense_stack` instead."
                        )
                raise

            if all(
                isinstance(_tensordict, LazyStackedTensorDict)
                for _tensordict in list_of_tensordicts
            ):
                # Let's try to see if all tensors have the same shape
                # If so, we can assume that we can densly stack the sub-tds
                leaves = [tree_leaves(td) for td in list_of_tensordicts]
                for x in zip(*leaves):
                    # TODO: check what happens with non-tensor data here
                    if len(x) == 1 or all(_x.shape == x[0].shape for _x in x[1:]):
                        continue
                    else:
                        break
                else:
                    # make sure we completed the zip, since strict=True is only available for python >= 3.10
                    if len(leaves) == 1 or all(
                        len(_leaves) == len(leaves[0]) for _leaves in leaves[1:]
                    ):
                        lazy_stack_dim = list_of_tensordicts[0].stack_dim
                        if dim <= lazy_stack_dim:
                            lazy_stack_dim += 1
                        else:
                            dim = dim - 1
                        return LazyStackedTensorDict(
                            *[
                                _stack(list(subtds), dim=dim)
                                for subtds in zip(
                                    *[td.tensordicts for td in list_of_tensordicts]
                                )
                            ],
                            stack_dim=lazy_stack_dim,
                        )
                lazy_stack_dim = list_of_tensordicts[0].stack_dim
                if dim <= lazy_stack_dim:
                    lazy_stack_dim += 1
                else:
                    dim = dim - 1
                return LazyStackedTensorDict(
                    *[
                        _stack(list_of_td, dim, maybe_dense_stack=maybe_dense_stack)
                        for list_of_td in zip(
                            *[td.tensordicts for td in list_of_tensordicts]
                        )
                    ],
                    stack_dim=lazy_stack_dim,
                )

            out = {}
            for key in keys:
                out[key] = []
                is_not_init = None
                tensor_shape = None
                is_tensor = None
                for _tensordict in list_of_tensordicts:
                    tensor = _tensordict._get_str(key, default=NO_DEFAULT)
                    if is_tensor is None:
                        tensor_cls = type(tensor)
                        # is_tensor = (
                        #     not _is_tensor_collection(tensor_cls)
                        # ) or is_tensorclass(tensor_cls)
                        # TODO: make sense of this, dynamo cannot pass through stack (and it's unsafe)
                        # only tensors should be tensors
                        is_tensor = not _is_tensor_collection(tensor_cls)
                    if is_not_init is None:
                        is_not_init = isinstance(tensor, UninitializedTensorMixin)
                    if not is_not_init:
                        new_tensor_shape = _shape(tensor)
                        if tensor_shape is not None:
                            if len(new_tensor_shape) != len(tensor_shape) or not all(
                                s1 == s2 and s1 != -1
                                for s1, s2 in zip(_shape(tensor), tensor_shape)
                            ):
                                # Nested tensors will require a lazy stack
                                if maybe_dense_stack:
                                    with set_lazy_legacy(True):
                                        return _stack(list_of_tensordicts, dim=dim)
                                else:
                                    raise RuntimeError(
                                        "The shapes of the tensors to stack is incompatible."
                                    )
                        else:
                            tensor_shape = new_tensor_shape

                    out[key].append(tensor)
                out[key] = (out[key], is_not_init, is_tensor)

            def stack_fn(key, values, is_not_init, is_tensor):
                if is_not_init:
                    return _stack_uninit_params(values, dim)
                if is_tensor:
                    return torch.stack(values, dim)
                with _ErrorInteceptor(
                    key, "Attempted to stack tensors on different devices at key"
                ) if not torch._dynamo.is_compiling() else contextlib.nullcontext():
                    return _stack(values, dim, maybe_dense_stack=maybe_dense_stack)

            out = {
                key: stack_fn(key, values, is_not_init, is_tensor)
                for key, (values, is_not_init, is_tensor) in out.items()
            }

<<<<<<< HEAD
            result = TensorDict(
=======
            return TensorDict._new_unsafe(
>>>>>>> a4ccecf7
                out,
                batch_size=LazyStackedTensorDict._compute_batch_size(
                    batch_size, dim, len(list_of_tensordicts)
                ),
                device=device,
            )
            if is_tc:
                return tc_type(
                    **dict(result.items()),
                    batch_size=result.batch_size,
                    device=result.device,
                )
            return result
        else:
            out = LazyStackedTensorDict(
                *list_of_tensordicts,
                stack_dim=dim,
            )
    else:
        keys = _check_keys(list_of_tensordicts)
        batch_size = list(batch_size)
        batch_size.insert(dim, len(list_of_tensordicts))
        batch_size = torch.Size(batch_size)

        if out.batch_size != batch_size:
            raise RuntimeError(
                "out.batch_size and stacked batch size must match, "
                f"got out.batch_size={out.batch_size} and batch_size"
                f"={batch_size}"
            )

        out_keys = set(out.keys())
        if strict:
            in_keys = set(keys)
            if len(out_keys - in_keys) > 0:
                raise RuntimeError(
                    "The output tensordict has keys that are missing in the "
                    "tensordict that has to be written: {out_keys - in_keys}. "
                    "As per the call to `stack(..., strict=True)`, this "
                    "is not permitted."
                )
            elif len(in_keys - out_keys) > 0:
                raise RuntimeError(
                    "The resulting tensordict has keys that are missing in "
                    f"its destination: {in_keys - out_keys}. As per the call "
                    "to `stack(..., strict=True)`, this is not permitted."
                )

        try:
            out._stack_onto_(list_of_tensordicts, dim)
        except KeyError as err:
            raise err
    return out


@implements_for_td(torch.split)
def _split(
    td: TensorDict, split_size_or_sections: int | list[int], dim: int = 0
) -> list[TensorDictBase]:
    return td.split(split_size_or_sections, dim)


@implements_for_td(torch.where)
def where(condition, input, other, *, out=None):
    """Return a ``TensorDict`` of elements selected from either input or other, depending on condition.

    Args:
        condition (BoolTensor): When ``True`` (nonzero), yield ``input``, otherwise yield ``other``.
        input (TensorDictBase or Scalar): value (if ``input`` is a scalar) or values selected at indices where condition is ``True``.
        other (TensorDictBase or Scalar): value (if ``other`` is a scalar) or values selected at indices where condition is ``False``.
        out (Tensor, optional): the output ``TensorDictBase`` instance.

    """
    if isinstance(out, PersistentTensorDict):
        raise RuntimeError(
            "Cannot use a persistent tensordict as output of torch.where."
        )
    return input.where(condition, other, out=out)


def _stack_uninit_params(list_of_params, dim=0, out=None):
    if out is not None:
        raise NotImplementedError
    if dim > 0:
        raise NotImplementedError
    from tensordict.utils import (
        _BatchedUninitializedBuffer,
        _BatchedUninitializedParameter,
    )

    if isinstance(list_of_params[0], UninitializedParameter):
        out = _BatchedUninitializedParameter(
            requires_grad=list_of_params[0].requires_grad,
            device=list_of_params[0].device,
            dtype=list_of_params[0].dtype,
        )
    elif isinstance(list_of_params[0], UninitializedBuffer):
        out = _BatchedUninitializedBuffer(
            requires_grad=list_of_params[0].requires_grad,
            device=list_of_params[0].device,
            dtype=list_of_params[0].dtype,
        )
    out.batch_size = torch.Size([len(list_of_params)])
    return out<|MERGE_RESOLUTION|>--- conflicted
+++ resolved
@@ -558,11 +558,7 @@
                 for key, (values, is_not_init, is_tensor) in out.items()
             }
 
-<<<<<<< HEAD
-            result = TensorDict(
-=======
-            return TensorDict._new_unsafe(
->>>>>>> a4ccecf7
+            result = TensorDict._new_unsafe(
                 out,
                 batch_size=LazyStackedTensorDict._compute_batch_size(
                     batch_size, dim, len(list_of_tensordicts)
