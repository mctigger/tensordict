# Copyright (c) Meta Platforms, Inc. and affiliates.
#
# This source code is licensed under the MIT license found in the
# LICENSE file in the root directory of this source tree.

from __future__ import annotations

import abc

import json
import numbers
import os
from collections import defaultdict
from copy import copy
from numbers import Number
from pathlib import Path
from textwrap import indent
from typing import Any, Callable, Iterable, Iterator, List, Sequence, Type
from warnings import warn

import numpy as np
import torch
from functorch import dim as ftdim

from tensordict.base import (
    _ACCEPTED_CLASSES,
    _default_is_leaf,
    _is_tensor_collection,
    _register_tensor_class,
    BEST_ATTEMPT_INPLACE,
    CompatibleType,
    is_tensor_collection,
    NO_DEFAULT,
    T,
    TensorDictBase,
)

from tensordict.memmap import MemoryMappedTensor
from tensordict.memmap_deprec import MemmapTensor as _MemmapTensor
from tensordict.utils import (
    _clone_value,
    _expand_to_match_shape,
    _get_item,
    _get_leaf_tensordict,
    _get_shape_from_args,
    _getitem_batch_size,
    _index_preserve_data_ptr,
    _is_number,
    _is_shared,
    _is_tensorclass,
    _KEY_ERROR,
    _LOCK_ERROR,
    _NON_STR_KEY_ERR,
    _NON_STR_KEY_TUPLE_ERR,
    _parse_to,
    _prune_selected_keys,
    _set_item,
    _set_max_batch_size,
    _shape,
    _STRDTYPE2DTYPE,
    _StringOnlyDict,
    _sub_index,
    _unravel_key_to_tuple,
    as_decorator,
    Buffer,
    cache,
    convert_ellipsis_to_idx,
    DeviceType,
    expand_as_right,
    IndexType,
    is_tensorclass,
    KeyedJaggedTensor,
    lock_blocked,
    NestedKey,
    unravel_key,
    unravel_key_list,
)
from torch import Tensor
from torch.jit._shape_functions import infer_size_impl
from torch.utils._pytree import tree_map

_register_tensor_class(ftdim.Tensor)

__base__setattr__ = torch.nn.Module.__setattr__

_has_functorch = False
try:
    try:
        from torch._C._functorch import (
            _add_batch_dim,
            _remove_batch_dim,
            is_batchedtensor,
        )
    except ImportError:
        from functorch._C import is_batchedtensor

    _has_functorch = True
except ImportError:
    _has_functorch = False

    def is_batchedtensor(tensor: Tensor) -> bool:
        """Placeholder for the functorch function."""
        return False


class TensorDict(TensorDictBase):
    """A batched dictionary of tensors.

    TensorDict is a tensor container where all tensors are stored in a
    key-value pair fashion and where each element shares the same first ``N``
    leading dimensions shape, where is an arbitrary number with ``N >= 0``.

    Additionally, if the tensordict has a specified device, then each element
    must share that device.

    TensorDict instances support many regular tensor operations with the notable
    exception of algebraic operations:

    - operations on shape: when a shape operation is called (indexing,
      reshape, view, expand, transpose, permute,
      unsqueeze, squeeze, masking etc), the operations is done as if it
      was executed on a tensor of the same shape as the batch size then
      expended to the right, e.g.:

        >>> td = TensorDict({'a': torch.zeros(3, 4, 5)}, batch_size=[3, 4])
        >>> # returns a TensorDict of batch size [3, 4, 1]:
        >>> td_unsqueeze = td.unsqueeze(-1)
        >>> # returns a TensorDict of batch size [12]
        >>> td_view = td.view(-1)
        >>> # returns a tensor of batch size [12, 4]
        >>> a_view = td.view(-1).get("a")

    - casting operations: a TensorDict can be cast on a different device using

        >>> td_cpu = td.to("cpu")
        >>> dictionary = td.to_dict()

      A call of the `.to()` method with a dtype will return an error.

    - Cloning (:meth:`~TensorDictBase.clone`), contiguous (:meth:`~TensorDictBase.contiguous`);

    - Reading: `td.get(key)`, `td.get_at(key, index)`

    - Content modification: :obj:`td.set(key, value)`, :obj:`td.set_(key, value)`,
      :obj:`td.update(td_or_dict)`, :obj:`td.update_(td_or_dict)`, :obj:`td.fill_(key,
      value)`, :obj:`td.rename_key_(old_name, new_name)`, etc.

    - Operations on multiple tensordicts: `torch.cat(tensordict_list, dim)`,
      `torch.stack(tensordict_list, dim)`, `td1 == td2`, `td.apply(lambda x+y, other_td)` etc.

    Args:
        source (TensorDict or Dict[NestedKey, Union[Tensor, TensorDictBase]]): a
            data source. If empty, the tensordict can be populated subsequently.
        batch_size (iterable of int, optional): a batch size for the
            tensordict. The batch size can be modified subsequently as long
            as it is compatible with its content.
            If not batch-size is provided, an empty batch-size is assumed (it
            is not inferred automatically from the data). To automatically set
            the batch-size, refer to :meth:`~.auto_batch_size_`.
        device (torch.device or compatible type, optional): a device for the
            TensorDict. If provided, all tensors will be stored on that device.
            If not, tensors on different devices are allowed.
        names (lsit of str, optional): the names of the dimensions of the
            tensordict. If provided, its length must match the one of the
            ``batch_size``. Defaults to ``None`` (no dimension name, or ``None``
            for every dimension).

    Examples:
        >>> import torch
        >>> from tensordict import TensorDict
        >>> source = {'random': torch.randn(3, 4),
        ...     'zeros': torch.zeros(3, 4, 5)}
        >>> batch_size = [3]
        >>> td = TensorDict(source, batch_size=batch_size)
        >>> print(td.shape)  # equivalent to td.batch_size
        torch.Size([3])
        >>> td_unqueeze = td.unsqueeze(-1)
        >>> print(td_unqueeze.get("zeros").shape)
        torch.Size([3, 1, 4, 5])
        >>> print(td_unqueeze[0].shape)
        torch.Size([1])
        >>> print(td_unqueeze.view(-1).shape)
        torch.Size([3])
        >>> print((td.clone()==td).all())
        True

    """

    _td_dim_names = None
    _is_shared = False
    _is_memmap = False

    @torch.compiler.disable()
    def __init__(
        self,
        source: T | dict[str, CompatibleType],
        batch_size: Sequence[int] | torch.Size | int | None = None,
        device: DeviceType | None = None,
        names: Sequence[str] | None = None,
        _run_checks: bool = True,
    ) -> None:
        if device is not None and isinstance(device, (int, str)):
            device = torch.device(device)
        self._device = device

        self._tensordict = _tensordict = _StringOnlyDict()
        if not _run_checks:
            self._batch_size = batch_size
            if source:  # faster than calling items
                for key, value in source.items():
                    if isinstance(value, dict):
                        value = TensorDict(
                            value,
                            batch_size=self._batch_size,
                            device=self._device,
                            _run_checks=_run_checks,
                        )
                    _tensordict[key] = value
            self._td_dim_names = names
        else:
            if not isinstance(source, (TensorDictBase, dict)):
                raise ValueError(
                    "A TensorDict source is expected to be a TensorDictBase "
                    f"sub-type or a dictionary, found type(source)={type(source)}."
                )
            self._batch_size = self._parse_batch_size(source, batch_size)
            self.names = names

            if source is not None:
                for key, value in source.items():
                    self.set(key, value)

    @classmethod
    def from_module(
        cls,
        module: torch.nn.Module,
        as_module: bool = False,
        lock: bool = False,
        use_state_dict: bool = False,
    ):
        result = cls._from_module(
            module=module, as_module=as_module, use_state_dict=use_state_dict
        )
        if lock:
            result.lock_()
        return result

    @classmethod
    def _from_module(
        cls,
        module: torch.nn.Module,
        as_module: bool = False,
        use_state_dict: bool = False,
        prefix="",
    ):
        from tensordict.nn import TensorDictParams

        if isinstance(module, TensorDictParams):
            return module
        destination = {}
        if use_state_dict:
            keep_vars = False
            # do we need this feature atm?
            local_metadata = {}
            # if hasattr(destination, "_metadata"):
            #     destination._metadata[prefix[:-1]] = local_metadata
            for hook in module._state_dict_pre_hooks.values():
                hook(module, prefix, keep_vars)
            module._save_to_state_dict(destination, "", keep_vars)
        else:
            for name, param in module._parameters.items():
                if param is None:
                    continue
                destination[name] = param
            for name, buffer in module._buffers.items():
                if buffer is None:
                    continue
                destination[name] = buffer

        if use_state_dict:
            for hook in module._state_dict_hooks.values():
                hook_result = hook(module, destination, prefix, local_metadata)
                if hook_result is not None:
                    destination = hook_result
        destination = TensorDict(destination, batch_size=[])
        for name, submodule in module._modules.items():
            if submodule is not None:
                subtd = cls._from_module(
                    module=submodule,
                    as_module=False,
                    use_state_dict=use_state_dict,
                    prefix=prefix + name + ".",
                )
                destination._set_str(name, subtd, validated=True, inplace=False)

        if as_module:
            from tensordict.nn.params import TensorDictParams

            return TensorDictParams(destination, no_convert=True)
        return destination

    def is_empty(self):

        for item in self._tensordict.values():
            # we need to check if item is empty
            if _is_tensor_collection(type(item)):
                if not item.is_empty():
                    return False
                from tensordict.tensorclass import NonTensorData

                if isinstance(item, NonTensorData):
                    return False
            else:
                return False
        return True

<<<<<<< HEAD
    @as_decorator()
    @torch.compiler.disable()
    def to_module(
=======
    def _to_module(
>>>>>>> 86d64068
        self,
        module,
        *,
        inplace: bool | None = None,
        return_swap: bool = True,
        swap_dest=None,
        memo=None,
        use_state_dict: bool = False,
    ):

        if not use_state_dict and isinstance(module, TensorDictBase):
            if return_swap:
                swap = module.copy()
                module.update(self)
                return swap
            else:
                module.update(self)
                return

        # we use __dict__ directly to avoid the getattr/setattr overhead whenever we can
        __dict__ = module.__dict__

        hooks = memo["hooks"]
        if return_swap:
            _swap = {}
            memo[id(module)] = _swap

        if use_state_dict:
            if inplace is not None:
                raise RuntimeError(
                    "inplace argument cannot be passed when use_state_dict=True."
                )
            # execute module's pre-hooks
            state_dict = self.flatten_keys(".")
            prefix = ""
            strict = True
            local_metadata = {}
            missing_keys = []
            unexpected_keys = []
            error_msgs = []
            for hook in module._load_state_dict_pre_hooks.values():
                hook(
                    state_dict,
                    prefix,
                    local_metadata,
                    strict,
                    missing_keys,
                    unexpected_keys,
                    error_msgs,
                )

            def convert_type(x, y):
                if isinstance(y, torch.nn.Parameter):
                    return torch.nn.Parameter(x)
                if isinstance(y, Buffer):
                    return Buffer(x)
                return x

            input = state_dict.unflatten_keys(".")._fast_apply(convert_type, self)
        else:
            input = self
            inplace = bool(inplace)

        for key, value in input.items():
            if isinstance(value, (Tensor, ftdim.Tensor)):
                if module.__class__.__setattr__ is __base__setattr__:
                    # if setattr is the native nn.Module.setattr, we can rely on _set_tensor_dict
                    local_out = _set_tensor_dict(
                        __dict__, hooks, module, key, value, inplace
                    )
                else:
                    if return_swap:
                        local_out = getattr(module, key)
                    if not inplace:
                        # use specialized __setattr__ if needed
                        delattr(module, key)
                        setattr(module, key, value)
                    else:
                        new_val = local_out
                        if return_swap:
                            local_out = local_out.clone()
                        new_val.data.copy_(value.data)
            else:
                if value.is_empty():
                    # if there is at least one key, we must populate the module.
                    # Otherwise, we just go to the next key
                    continue
                child = __dict__["_modules"][key]
                local_out = memo.get(id(child), NO_DEFAULT)
                if local_out is NO_DEFAULT:
                    local_out = value._to_module(
                        child,
                        inplace=inplace,
                        return_swap=return_swap,
                        swap_dest={},  # we'll be calling update later
                        memo=memo,
                        use_state_dict=use_state_dict,
                    )

            if return_swap:
                _swap[key] = local_out
        if return_swap:
            if isinstance(swap_dest, dict):
                return _swap
            elif swap_dest is not None:

                def _quick_set(swap_dict, swap_td):
                    for key, val in swap_dict.items():
                        if isinstance(val, dict):
                            _quick_set(val, swap_td._get_str(key, default=NO_DEFAULT))
                        elif swap_td._get_str(key, None) is not val:
                            swap_td._set_str(key, val, inplace=False, validated=True)

                _quick_set(_swap, swap_dest)
                return swap_dest
            else:
                return TensorDict(_swap, batch_size=[], _run_checks=False)

    @torch.compiler.disable()
    def __ne__(self, other: object) -> T | bool:
        if _is_tensorclass(other):
            return other != self
        if isinstance(other, (dict,)) or _is_tensor_collection(other.__class__):
            keys1 = set(self.keys())
            keys2 = set(other.keys())
            if len(keys1.difference(keys2)) or len(keys1) != len(keys2):
                raise KeyError(
                    f"keys in {self} and {other} mismatch, got {keys1} and {keys2}"
                )
            d = {}
            for key, item1 in self.items():
                d[key] = item1 != other.get(key)
            return TensorDict(batch_size=self.batch_size, source=d, device=self.device)
        if isinstance(other, (numbers.Number, Tensor)):
            return TensorDict(
                {key: value != other for key, value in self.items()},
                self.batch_size,
                device=self.device,
            )
        return True

    def __xor__(self, other: object) -> T | bool:
        if _is_tensorclass(other):
            return other ^ self
        if isinstance(other, (dict,)) or _is_tensor_collection(other.__class__):
            keys1 = set(self.keys())
            keys2 = set(other.keys())
            if len(keys1.difference(keys2)) or len(keys1) != len(keys2):
                raise KeyError(
                    f"keys in {self} and {other} mismatch, got {keys1} and {keys2}"
                )
            d = {}
            for key, item1 in self.items():
                d[key] = item1 ^ other.get(key)
            return TensorDict(batch_size=self.batch_size, source=d, device=self.device)
        if isinstance(other, (numbers.Number, Tensor)):
            return TensorDict(
                {key: value ^ other for key, value in self.items()},
                self.batch_size,
                device=self.device,
            )
        return True

    def __or__(self, other: object) -> T | bool:
        if _is_tensorclass(other):
            return other | self
        if isinstance(other, (dict,)) or _is_tensor_collection(other.__class__):
            keys1 = set(self.keys())
            keys2 = set(other.keys())
            if len(keys1.difference(keys2)) or len(keys1) != len(keys2):
                raise KeyError(
                    f"keys in {self} and {other} mismatch, got {keys1} and {keys2}"
                )
            d = {}
            for key, item1 in self.items():
                d[key] = item1 | other.get(key)
            return TensorDict(batch_size=self.batch_size, source=d, device=self.device)
        if isinstance(other, (numbers.Number, Tensor)):
            return TensorDict(
                {key: value | other for key, value in self.items()},
                self.batch_size,
                device=self.device,
            )
        return False

    @torch.compiler.disable()
    def __eq__(self, other: object) -> T | bool:
        if is_tensorclass(other):
            return other == self
        if isinstance(other, (dict,)):
            other = self.empty(recurse=True).update(other)
        if _is_tensor_collection(other.__class__):
            keys1 = set(self.keys())
            keys2 = set(other.keys())
            if len(keys1.difference(keys2)) or len(keys1) != len(keys2):
                raise KeyError(f"keys in tensordicts mismatch, got {keys1} and {keys2}")
            d = {}
            for key, item1 in self.items():
                d[key] = item1 == other.get(key)
            return TensorDict(source=d, batch_size=self.batch_size, device=self.device)
        if isinstance(other, (numbers.Number, Tensor)):
            return TensorDict(
                {key: value == other for key, value in self.items()},
                self.batch_size,
                device=self.device,
            )
        return False

    def __setitem__(
        self,
        index: IndexType,
        value: T | dict | numbers.Number | CompatibleType,
    ) -> None:
        istuple = isinstance(index, tuple)
        if istuple or isinstance(index, str):
            # try:
            index_unravel = _unravel_key_to_tuple(index)
            if index_unravel:
                self._set_tuple(
                    index_unravel,
                    value,
                    inplace=BEST_ATTEMPT_INPLACE
                    if isinstance(self, _SubTensorDict)
                    else False,
                    validated=False,
                )
                return

        # we must use any and because using Ellipsis in index can break with some indices
        if index is Ellipsis or (
            isinstance(index, tuple) and any(idx is Ellipsis for idx in index)
        ):
            index = convert_ellipsis_to_idx(index, self.batch_size)

        if isinstance(value, (TensorDictBase, dict)):
            indexed_bs = _getitem_batch_size(self.batch_size, index)
            if isinstance(value, dict):
                value = TensorDict.from_dict(value, batch_size=indexed_bs)
                # value = self.empty(recurse=True)[index].update(value)
            if value.batch_size != indexed_bs:
                if value.shape == indexed_bs[-len(value.shape) :]:
                    # try to expand on the left (broadcasting)
                    value = value.expand(indexed_bs)
                else:
                    try:
                        # copy and change batch_size if can't be expanded
                        value = value.copy()
                        value.batch_size = indexed_bs
                    except RuntimeError as err:
                        raise RuntimeError(
                            f"indexed destination TensorDict batch size is {indexed_bs} "
                            f"(batch_size = {self.batch_size}, index={index}), "
                            f"which differs from the source batch size {value.batch_size}"
                        ) from err

            keys = set(self.keys())
            if any(key not in keys for key in value.keys()):
                subtd = self._get_sub_tensordict(index)
            for key, item in value.items():
                if key in keys:
                    self._set_at_str(key, item, index, validated=False)
                else:
                    subtd.set(key, item, inplace=True)
        else:
            for key in self.keys():
                self.set_at_(key, value, index)

    def all(self, dim: int = None) -> bool | TensorDictBase:
        if dim is not None and (dim >= self.batch_dims or dim < -self.batch_dims):
            raise RuntimeError(
                "dim must be greater than or equal to -tensordict.batch_dims and "
                "smaller than tensordict.batch_dims"
            )
        if dim is not None:
            if dim < 0:
                dim = self.batch_dims + dim

            names = None
            if self._has_names():
                names = copy(self.names)
                names = [name for i, name in enumerate(names) if i != dim]

            return TensorDict(
                source={key: value.all(dim=dim) for key, value in self.items()},
                batch_size=[b for i, b in enumerate(self.batch_size) if i != dim],
                device=self.device,
                names=names,
            )
        return all(value.all() for value in self.values())

    def any(self, dim: int = None) -> bool | TensorDictBase:
        if dim is not None and (dim >= self.batch_dims or dim < -self.batch_dims):
            raise RuntimeError(
                "dim must be greater than or equal to -tensordict.batch_dims and "
                "smaller than tensordict.batch_dims"
            )
        if dim is not None:
            if dim < 0:
                dim = self.batch_dims + dim

            names = None
            if self._has_names():
                names = copy(self.names)
                names = [name for i, name in enumerate(names) if i != dim]

            return TensorDict(
                source={key: value.any(dim=dim) for key, value in self.items()},
                batch_size=[b for i, b in enumerate(self.batch_size) if i != dim],
                device=self.device,
                names=names,
            )
        return any([value.any() for value in self.values()])

    def _apply_nest(
        self,
        fn: Callable,
        *others: T,
        batch_size: Sequence[int] | None = None,
        device: torch.device | None = None,
        names: Sequence[str] | None = None,
        inplace: bool = False,
        checked: bool = False,
        call_on_nested: bool = False,
        default: Any = NO_DEFAULT,
        named: bool = False,
        nested_keys: bool = False,
        prefix: tuple = (),
        filter_empty: bool | None = None,
        **constructor_kwargs,
    ) -> T | None:
        if inplace:
            result = self
            is_locked = result.is_locked
        elif batch_size is not None:

            def make_result():
                return TensorDict(
                    {},
                    batch_size=torch.Size(batch_size),
                    names=names,
                    device=self.device if not device else device,
                    _run_checks=False,
                    **constructor_kwargs,
                )

            result = None
            is_locked = False
        else:

            def make_result():
                return TensorDict(
                    {},
                    batch_size=self.batch_size,
                    device=self.device if not device else device,
                    names=self.names if self._has_names() else None,
                    _run_checks=False,
                    **constructor_kwargs,
                )

            result = None
            is_locked = False

        any_set = False
        for key, item in self.items():
            if not call_on_nested and _is_tensor_collection(item.__class__):
                if default is not NO_DEFAULT:
                    _others = [_other._get_str(key, default=None) for _other in others]
                    _others = [
                        self.empty(recurse=True) if _other is None else _other
                        for _other in _others
                    ]
                else:
                    _others = [
                        _other._get_str(key, default=NO_DEFAULT) for _other in others
                    ]

                item_trsf = item._apply_nest(
                    fn,
                    *_others,
                    inplace=inplace,
                    batch_size=batch_size,
                    device=device,
                    checked=checked,
                    named=named,
                    nested_keys=nested_keys,
                    default=default,
                    prefix=prefix + (key,),
                    filter_empty=filter_empty,
                    **constructor_kwargs,
                )
            else:
                _others = [_other._get_str(key, default=default) for _other in others]
                if named:
                    if nested_keys:
                        item_trsf = fn(unravel_key(prefix + (key,)), item, *_others)
                    else:
                        item_trsf = fn(key, item, *_others)
                else:
                    item_trsf = fn(item, *_others)
            if item_trsf is not None:
                if not any_set:
                    if result is None:
                        result = make_result()
                    any_set = True
                if isinstance(self, _SubTensorDict):
                    result.set(key, item_trsf, inplace=inplace)
                else:
                    result._set_str(
                        key,
                        item_trsf,
                        inplace=BEST_ATTEMPT_INPLACE if inplace else False,
                        validated=checked,
                    )

        if filter_empty and not any_set:
            return
        elif filter_empty is None and not any_set and not self.is_empty():
            # we raise the deprecation warning only if the tensordict wasn't already empty.
            # After we introduce the new behaviour, we will have to consider what happens
            # to empty tensordicts by default: will they disappear or stay?
            warn(
                "Your resulting tensordict has no leaves but you did not specify filter_empty=False. "
                "Currently, this returns an empty tree (filter_empty=True), but from v0.5 it will return "
                "a None unless filter_empty=False. "
                "To silcence this warning, set filter_empty to the desired value in your call to `apply`.",
                category=DeprecationWarning,
            )
        if result is None:
            result = make_result()

        if not inplace and is_locked:
            result.lock_()
        return result

    # Functorch compatibility
    @cache  # noqa: B019
    def _add_batch_dim(self, *, in_dim, vmap_level):
        td = self
        out = TensorDict(
            {
                key: value._add_batch_dim(in_dim=in_dim, vmap_level=vmap_level)
                if is_tensor_collection(value)
                else _add_batch_dim(value, in_dim, vmap_level)
                for key, value in td.items()
            },
            batch_size=[b for i, b in enumerate(td.batch_size) if i != in_dim],
            names=[name for i, name in enumerate(td.names) if i != in_dim],
        )
        return out

    @cache  # noqa: B019
    def _remove_batch_dim(self, vmap_level, batch_size, out_dim):
        new_batch_size = list(self.batch_size)
        new_batch_size.insert(out_dim, batch_size)
        new_names = list(self.names)
        new_names.insert(out_dim, None)
        out = TensorDict(
            {
                key: value._remove_batch_dim(
                    vmap_level=vmap_level, batch_size=batch_size, out_dim=out_dim
                )
                if is_tensor_collection(value)
                else _remove_batch_dim(value, vmap_level, batch_size, out_dim)
                for key, value in self.items()
            },
            batch_size=new_batch_size,
            names=new_names,
        )
        return out

    def _convert_to_tensordict(self, dict_value: dict[str, Any]) -> T:
        return TensorDict(
            dict_value,
            batch_size=self.batch_size,
            device=self.device,
        )

    def _index_tensordict(
        self,
        index: IndexType,
        new_batch_size: torch.Size | None = None,
        names: List[str] | None = None,
    ) -> T:
        batch_size = self.batch_size
        batch_dims = len(batch_size)
        if (
            not batch_size
            and index is not None
            and (not isinstance(index, tuple) or any(idx is not None for idx in index))
        ):
            raise RuntimeError(
                f"indexing a tensordict with td.batch_dims==0 is not permitted. Got index {index}."
            )
        if names is None:
            names = self._get_names_idx(index)
        if new_batch_size is not None:
            batch_size = new_batch_size
        else:
            batch_size = _getitem_batch_size(batch_size, index)
        source = {}
        for key, item in self.items():
            if isinstance(item, TensorDict):
                # this is the simplest case, we can pre-compute the batch size easily
                new_batch_size = batch_size + item.batch_size[batch_dims:]
                source[key] = item._index_tensordict(
                    index, new_batch_size=new_batch_size
                )
            else:
                source[key] = _get_item(item, index)
        result = TensorDict(
            source=source,
            batch_size=batch_size,
            device=self.device,
            names=names,
            _run_checks=False,
        )
        if self._is_memmap and _index_preserve_data_ptr(index):
            result._is_memmap = True
            result.lock_()
        elif self._is_shared and _index_preserve_data_ptr(index):
            result._is_shared = True
            result.lock_()
        return result

    def expand(self, *args, **kwargs) -> T:
        tensordict_dims = self.batch_dims
        shape = _get_shape_from_args(*args, **kwargs)

        # new shape dim check
        if len(shape) < len(self.shape):
            raise RuntimeError(
                f"the number of sizes provided ({len(shape)}) must be greater or equal to the number of "
                f"dimensions in the TensorDict ({tensordict_dims})"
            )

        # new shape compatability check
        for old_dim, new_dim in zip(self.batch_size, shape[-tensordict_dims:]):
            if old_dim != 1 and new_dim != old_dim:
                raise RuntimeError(
                    "Incompatible expanded shape: The expanded shape length at non-singleton dimension should be same "
                    f"as the original length. target_shape = {shape}, existing_shape = {self.batch_size}"
                )

        def _expand(tensor):
            tensor_shape = tensor.shape
            tensor_dims = len(tensor_shape)
            last_n_dims = tensor_dims - tensordict_dims
            if last_n_dims > 0:
                new_shape = (*shape, *tensor_shape[-last_n_dims:])
            else:
                new_shape = shape
            return tensor.expand(new_shape)

        names = [None] * (len(shape) - tensordict_dims) + self.names
        return self._fast_apply(
            _expand,
            batch_size=shape,
            call_on_nested=True,
            names=names,
        )

    def _unbind(self, dim: int):
        batch_size = torch.Size([s for i, s in enumerate(self.batch_size) if i != dim])
        names = None
        if self._has_names():
            names = copy(self.names)
            names = [name for i, name in enumerate(names) if i != dim]
        device = self.device

        is_shared = self._is_shared
        is_memmap = self._is_memmap

        def empty():
            result = TensorDict(
                {}, batch_size=batch_size, names=names, _run_checks=False, device=device
            )
            result._is_shared = is_shared
            result._is_memmap = is_memmap
            return result

        tds = tuple(empty() for _ in range(self.batch_size[dim]))

        def unbind(key, val, tds=tds):
            unbound = (
                val.unbind(dim)
                if not isinstance(val, TensorDictBase)
                # tensorclass is also unbound using plain unbind
                else val._unbind(dim)
            )
            for td, _val in zip(tds, unbound):
                td._set_str(key, _val, validated=True, inplace=False)

        for key, val in self.items():
            unbind(key, val)
        return tds

    def split(self, split_size: int | list[int], dim: int = 0) -> list[TensorDictBase]:
        # we must use slices to keep the storage of the tensors
        WRONG_TYPE = "split(): argument 'split_size' must be int or list of ints"
        batch_size = self.batch_size
        batch_sizes = []
        batch_dims = len(batch_size)
        if dim < 0:
            dim = len(batch_size) + dim
        if dim >= batch_dims or dim < 0:
            raise IndexError(
                f"Dimension out of range (expected to be in range of [-{self.batch_dims}, {self.batch_dims - 1}], but got {dim})"
            )
        max_size = batch_size[dim]
        if isinstance(split_size, int):
            idx0 = 0
            idx1 = min(max_size, split_size)
            split_sizes = [slice(idx0, idx1)]
            batch_sizes.append(
                torch.Size(
                    tuple(
                        d if i != dim else idx1 - idx0 for i, d in enumerate(batch_size)
                    )
                )
            )
            while idx1 < max_size:
                idx0 = idx1
                idx1 = min(max_size, idx1 + split_size)
                split_sizes.append(slice(idx0, idx1))
                batch_sizes.append(
                    torch.Size(
                        tuple(
                            d if i != dim else idx1 - idx0
                            for i, d in enumerate(batch_size)
                        )
                    )
                )
        elif isinstance(split_size, (list, tuple)):
            if len(split_size) == 0:
                raise RuntimeError("Insufficient number of elements in split_size.")
            try:
                idx0 = 0
                idx1 = split_size[0]
                split_sizes = [slice(idx0, idx1)]
                batch_sizes.append(
                    torch.Size(
                        tuple(
                            d if i != dim else idx1 - idx0
                            for i, d in enumerate(batch_size)
                        )
                    )
                )
                for idx in split_size[1:]:
                    idx0 = idx1
                    idx1 = min(max_size, idx1 + idx)
                    split_sizes.append(slice(idx0, idx1))
                    batch_sizes.append(
                        torch.Size(
                            tuple(
                                d if i != dim else idx1 - idx0
                                for i, d in enumerate(batch_size)
                            )
                        )
                    )
            except TypeError:
                raise TypeError(WRONG_TYPE)

            if idx1 < batch_size[dim]:
                raise RuntimeError(
                    f"Split method expects split_size to sum exactly to {self.batch_size[dim]} (tensor's size at dimension {dim}), but got split_size={split_size}"
                )
        else:
            raise TypeError(WRONG_TYPE)
        index = (slice(None),) * dim
        names = self.names
        return tuple(
            self._index_tensordict(index + (ss,), new_batch_size=bs, names=names)
            for ss, bs in zip(split_sizes, batch_sizes)
        )

    def masked_select(self, mask: Tensor) -> T:
        d = {}
        mask_expand = mask
        while mask_expand.ndimension() > self.batch_dims:
            mndim = mask_expand.ndimension()
            mask_expand = mask_expand.squeeze(-1)
            if mndim == mask_expand.ndimension():  # no more squeeze
                break
        for key, value in self.items():
            d[key] = value[mask_expand]
        dim = int(mask.sum().item())
        other_dim = self.shape[mask.ndim :]
        return TensorDict(
            device=self.device, source=d, batch_size=torch.Size([dim, *other_dim])
        )

    def _view(
        self,
        *args,
        **kwargs,
    ) -> T:
        shape = _get_shape_from_args(*args, **kwargs)
        if any(dim < 0 for dim in shape):
            shape = infer_size_impl(shape, self.numel())
        if torch.Size(shape) == self.shape:
            return self
        batch_dims = self.batch_dims

        def _view(tensor):
            return tensor.view((*shape, *tensor.shape[batch_dims:]))

        result = self._fast_apply(_view, batch_size=shape, call_on_nested=True)
        self._maybe_set_shared_attributes(result)
        return result

    def reshape(
        self,
        *args,
        **kwargs,
    ) -> T:
        shape = _get_shape_from_args(*args, **kwargs)
        if any(dim < 0 for dim in shape):
            shape = infer_size_impl(shape, self.numel())
            shape = torch.Size(shape)
        if torch.Size(shape) == self.shape:
            return self
        batch_dims = self.batch_dims

        def _reshape(tensor):
            return tensor.reshape((*shape, *tensor.shape[batch_dims:]))

        return self._fast_apply(_reshape, batch_size=shape, call_on_nested=True)

    def _transpose(self, dim0, dim1):
        def _transpose(tensor):
            return tensor.transpose(dim0, dim1)

        batch_size = list(self.batch_size)
        v0 = batch_size[dim0]
        v1 = batch_size[dim1]
        batch_size[dim1] = v0
        batch_size[dim0] = v1
        if self._has_names():
            names = self.names
            names = [
                names[dim0] if i == dim1 else names[dim1] if i == dim0 else names[i]
                for i in range(self.ndim)
            ]
        else:
            names = None
        result = self._fast_apply(
            _transpose,
            batch_size=torch.Size(batch_size),
            call_on_nested=True,
            names=names,
        )
        self._maybe_set_shared_attributes(result)
        return result

    def _permute(self, *args, **kwargs):
        dims_list = _get_shape_from_args(*args, kwarg_name="dims", **kwargs)
        dims_list = [dim if dim >= 0 else self.ndim + dim for dim in dims_list]
        if any(dim < 0 or dim >= self.ndim for dim in dims_list):
            raise ValueError(
                "Received an permutation order incompatible with the tensordict shape."
            )
        # note: to allow this to work recursively, we must allow permutation order with fewer elements than dims,
        # as long as this list is complete.
        if not np.array_equal(sorted(dims_list), range(len(dims_list))):
            raise ValueError(
                f"Cannot compute the permutation, got dims={dims_list} but expected a permutation of {list(range(len(dims_list)))}."
            )
        if not len(dims_list) and not self.batch_dims:
            return self
        if np.array_equal(dims_list, range(len(dims_list))):
            return self

        def _permute(tensor):
            return tensor.permute(*dims_list, *range(len(dims_list), tensor.ndim))

        batch_size = self.batch_size
        batch_size = [batch_size[p] for p in dims_list] + list(
            batch_size[len(dims_list) :]
        )
        if self._has_names():
            names = self.names
            names = [names[i] for i in dims_list]
        else:
            names = None
        result = self._fast_apply(
            _permute, batch_size=batch_size, call_on_nested=True, names=names
        )
        self._maybe_set_shared_attributes(result)
        return result

    def _squeeze(self, dim=None):
        batch_size = self.batch_size
        if dim is None:
            names = list(self.names)
            batch_size, names = zip(
                *[(size, name) for size, name in zip(batch_size, names) if size != 1]
            )
            batch_size = torch.Size(batch_size)
            if batch_size == self.batch_size:
                return self

            # we only want to squeeze dimensions lower than the batch dim, and view
            # is the perfect op for this
            def _squeeze(tensor):
                return tensor.view(*batch_size, *tensor.shape[self.batch_dims :])

            return self._fast_apply(
                _squeeze,
                batch_size=batch_size,
                names=names,
                inplace=False,
                call_on_nested=True,
            )
        # make the dim positive
        if dim < 0:
            newdim = self.batch_dims + dim
        else:
            newdim = dim

        if (newdim >= self.batch_dims) or (newdim < 0):
            raise RuntimeError(
                f"squeezing is allowed for dims comprised between "
                f"`-td.batch_dims` and `td.batch_dims - 1` only. Got "
                f"dim={dim} with a batch size of {self.batch_size}."
            )
        if batch_size[dim] != 1:
            return self
        batch_size = list(batch_size)
        batch_size.pop(dim)
        batch_size = list(batch_size)
        names = list(self.names)
        names.pop(dim)

        result = self._fast_apply(
            lambda x: x.squeeze(newdim),
            batch_size=batch_size,
            names=names,
            inplace=False,
            call_on_nested=True,
        )
        self._maybe_set_shared_attributes(result)
        return result

    def _unsqueeze(self, dim):
        # make the dim positive
        if dim < 0:
            newdim = self.batch_dims + dim + 1
        else:
            newdim = dim

        if (newdim > self.batch_dims) or (newdim < 0):
            raise RuntimeError(
                f"unsqueezing is allowed for dims comprised between "
                f"`-td.batch_dims - 1` and `td.batch_dims` only. Got "
                f"dim={dim} with a batch size of {self.batch_size}."
            )
        batch_size = list(self.batch_size)
        batch_size.insert(newdim, 1)
        batch_size = torch.Size(batch_size)

        names = copy(self.names)
        names.insert(newdim, None)

        def _unsqueeze(tensor):
            return tensor.unsqueeze(newdim)

        result = self._fast_apply(
            _unsqueeze,
            batch_size=batch_size,
            names=names,
            inplace=False,
            call_on_nested=True,
        )
        self._maybe_set_shared_attributes(result)
        return result

    @classmethod
    def from_dict(cls, input_dict, batch_size=None, device=None, batch_dims=None):
        """Returns a TensorDict created from a dictionary or another :class:`~.tensordict.TensorDict`.

        If ``batch_size`` is not specified, returns the maximum batch size possible.

        This function works on nested dictionaries too, or can be used to determine the
        batch-size of a nested tensordict.

        Args:
            input_dict (dictionary, optional): a dictionary to use as a data source
                (nested keys compatible).
            batch_size (iterable of int, optional): a batch size for the tensordict.
            device (torch.device or compatible type, optional): a device for the TensorDict.
            batch_dims (int, optional): the ``batch_dims`` (ie number of leading dimensions
                to be considered for ``batch_size``). Exclusinve with ``batch_size``.
                Note that this is the __maximum__ number of batch dims of the tensordict,
                a smaller number is tolerated.

        Examples:
            >>> input_dict = {"a": torch.randn(3, 4), "b": torch.randn(3)}
            >>> print(TensorDict.from_dict(input_dict))
            TensorDict(
                fields={
                    a: Tensor(shape=torch.Size([3, 4]), device=cpu, dtype=torch.float32, is_shared=False),
                    b: Tensor(shape=torch.Size([3]), device=cpu, dtype=torch.float32, is_shared=False)},
                batch_size=torch.Size([3]),
                device=None,
                is_shared=False)
            >>> # nested dict: the nested TensorDict can have a different batch-size
            >>> # as long as its leading dims match.
            >>> input_dict = {"a": torch.randn(3), "b": {"c": torch.randn(3, 4)}}
            >>> print(TensorDict.from_dict(input_dict))
            TensorDict(
                fields={
                    a: Tensor(shape=torch.Size([3]), device=cpu, dtype=torch.float32, is_shared=False),
                    b: TensorDict(
                        fields={
                            c: Tensor(shape=torch.Size([3, 4]), device=cpu, dtype=torch.float32, is_shared=False)},
                        batch_size=torch.Size([3, 4]),
                        device=None,
                        is_shared=False)},
                batch_size=torch.Size([3]),
                device=None,
                is_shared=False)
            >>> # we can also use this to work out the batch sie of a tensordict
            >>> input_td = TensorDict({"a": torch.randn(3), "b": {"c": torch.randn(3, 4)}}, [])
            >>> print(TensorDict.from_dict(input_td))
            TensorDict(
                fields={
                    a: Tensor(shape=torch.Size([3]), device=cpu, dtype=torch.float32, is_shared=False),
                    b: TensorDict(
                        fields={
                            c: Tensor(shape=torch.Size([3, 4]), device=cpu, dtype=torch.float32, is_shared=False)},
                        batch_size=torch.Size([3, 4]),
                        device=None,
                        is_shared=False)},
                batch_size=torch.Size([3]),
                device=None,
                is_shared=False)

        """
        if batch_dims is not None and batch_size is not None:
            raise ValueError(
                "Cannot pass both batch_size and batch_dims to `from_dict`."
            )

        batch_size_set = torch.Size(()) if batch_size is None else batch_size
        for key, value in list(input_dict.items()):
            if isinstance(value, (dict,)):
                # we don't know if another tensor of smaller size is coming
                # so we can't be sure that the batch-size will still be valid later
                input_dict[key] = TensorDict.from_dict(
                    value, batch_size=[], device=device, batch_dims=None
                )
        # _run_checks=False breaks because a tensor may have the same batch-size as the tensordict
        out = cls(
            input_dict,
            batch_size=batch_size_set,
            device=device,
        )
        if batch_size is None:
            _set_max_batch_size(out, batch_dims)
        else:
            out.batch_size = batch_size
        return out

    @staticmethod
    def _parse_batch_size(
        source: T | dict,
        batch_size: Sequence[int] | torch.Size | int | None = None,
    ) -> torch.Size:
        try:
            return torch.Size(batch_size)
        except Exception:
            if batch_size is None:
                return torch.Size([])
            elif isinstance(batch_size, Number):
                return torch.Size([batch_size])
            elif isinstance(source, TensorDictBase):
                return source.batch_size
            raise ValueError(
                "batch size was not specified when creating the TensorDict "
                "instance and it could not be retrieved from source."
            )

    @property
    def batch_dims(self) -> int:
        return len(self.batch_size)

    @batch_dims.setter
    def batch_dims(self, value: int) -> None:
        raise RuntimeError(
            f"Setting batch dims on {self.__class__.__name__} instances is "
            f"not allowed."
        )

    def _has_names(self):
        return self._td_dim_names is not None

    def _erase_names(self):
        self._td_dim_names = None

    @property
    def names(self):
        names = self._td_dim_names
        if names is None:
            return [None for _ in range(self.batch_dims)]
        return names

    def _get_names_idx(self, idx):
        if not self._has_names():
            names = None
        else:

            def is_boolean(idx):
                from functorch import dim as ftdim

                if isinstance(idx, ftdim.Dim):
                    return None
                if isinstance(idx, tuple) and len(idx) == 1:
                    return is_boolean(idx[0])
                if hasattr(idx, "dtype") and idx.dtype is torch.bool:
                    return idx.ndim
                return None

            num_boolean_dim = is_boolean(idx)
            names = self.names
            if num_boolean_dim:
                names = [None] + names[num_boolean_dim:]
            else:
                if not isinstance(idx, tuple):
                    idx = (idx,)
                if len([_idx for _idx in idx if _idx is not None]) < self.ndim:
                    idx = (*idx, Ellipsis)
                idx_names = convert_ellipsis_to_idx(idx, self.batch_size)
                # this will convert a [None, :, :, 0, None, 0] in [None, 0, 1, None, 3]
                count = 0
                idx_to_take = []
                for _idx in idx_names:
                    if _idx is None:
                        idx_to_take.append(None)
                    elif _is_number(_idx):
                        count += 1
                    elif isinstance(_idx, (torch.Tensor, np.ndarray)):
                        idx_to_take.extend([count] * _idx.ndim)
                        count += 1
                    else:
                        idx_to_take.append(count)
                        count += 1
                names = [names[i] if i is not None else None for i in idx_to_take]
        return names

    @names.setter
    def names(self, value):
        # we don't run checks on types for efficiency purposes
        if value is None:
            self._rename_subtds(value)
            self._erase_names()
            return
        num_none = sum(v is None for v in value)
        if num_none:
            num_none -= 1
        if len(set(value)) != len(value) - num_none:
            raise ValueError(f"Some dimension names are non-unique: {value}.")
        if len(value) != self.batch_dims:
            raise ValueError(
                "the length of the dimension names must equate the tensordict batch_dims attribute. "
                f"Got {value} for batch_dims {self.batch_dims}."
            )
        self._rename_subtds(value)
        self._td_dim_names = list(value)

    def _rename_subtds(self, names):
        if names is None:
            for item in self._tensordict.values():
                if _is_tensor_collection(type(item)):
                    item._erase_names()
            return
        for item in self._tensordict.values():
            if _is_tensor_collection(item.__class__):
                item_names = item.names
                td_names = list(names) + item_names[len(names) :]
                item.rename_(*td_names)

    @property
    def device(self) -> torch.device | None:
        """Device of the tensordict.

        Returns `None` if device hasn't been provided in the constructor or set via `tensordict.to(device)`.

        """
        return self._device

    @device.setter
    def device(self, value: DeviceType) -> None:
        raise RuntimeError(
            "device cannot be set using tensordict.device = device, "
            "because device cannot be updated in-place. To update device, use "
            "tensordict.to(new_device), which will return a new tensordict "
            "on the new device."
        )

    @property
    def batch_size(self) -> torch.Size:
        return self._batch_size

    @batch_size.setter
    def batch_size(self, new_size: torch.Size) -> None:
        self._batch_size_setter(new_size)

    def _change_batch_size(self, new_size: torch.Size) -> None:
        if not hasattr(self, "_orig_batch_size"):
            self._orig_batch_size = self.batch_size
        elif self._orig_batch_size == new_size:
            del self._orig_batch_size
        self._batch_size = new_size

    # Checks
    def _check_is_shared(self) -> bool:
        share_list = [_is_shared(value) for value in self.values()]
        if any(share_list) and not all(share_list):
            shared_str = ", ".join(
                [f"{key}: {_is_shared(value)}" for key, value in self.items()]
            )
            raise RuntimeError(
                f"tensors must be either all shared or not, but mixed "
                f"features is not allowed. "
                f"Found: {shared_str}"
            )
        return all(share_list) and len(share_list) > 0

    def _check_device(self) -> None:
        devices = {value.device for value in self.values()}
        if self.device is not None and len(devices) >= 1 and devices != {self.device}:
            raise RuntimeError(
                f"TensorDict.device is {self._device}, but elements have "
                f"device values {devices}. If TensorDict.device is set then "
                "all elements must share that device."
            )

    def pin_memory(self) -> T:
        def pin_mem(tensor):
            return tensor.pin_memory()

        return self._fast_apply(pin_mem)

    def _set_str(
        self,
        key: NestedKey,
        value: dict[str, CompatibleType] | CompatibleType,
        *,
        inplace: bool,
        validated: bool,
    ) -> T:
        if inplace is not False:
            best_attempt = inplace is BEST_ATTEMPT_INPLACE
            inplace = self._convert_inplace(inplace, key)
        if not validated:
            value = self._validate_value(value, check_shape=True)
        if not inplace:
            if self._is_locked:
                raise RuntimeError(_LOCK_ERROR)
            self._tensordict[key] = value
        else:
            try:
                dest = self._get_str(key, default=NO_DEFAULT)
                if best_attempt and _is_tensor_collection(dest.__class__):
                    dest.update(value, inplace=True)
                else:
                    if dest is not value:
                        dest.copy_(value, non_blocking=True)
            except KeyError as err:
                raise err
            except Exception as err:
                raise ValueError(
                    f"Failed to update '{key}' in tensordict {self}"
                ) from err
        return self

    def _set_tuple(
        self,
        key: NestedKey,
        value: dict[str, CompatibleType] | CompatibleType,
        *,
        inplace: bool,
        validated: bool,
    ) -> T:
        if len(key) == 1:
            return self._set_str(key[0], value, inplace=inplace, validated=validated)
        td = self._get_str(key[0], None)
        if td is None:
            td = self._create_nested_str(key[0])
            inplace = False
        elif not _is_tensor_collection(td.__class__):
            raise KeyError(
                f"The entry {key[0]} is already present in tensordict {self}."
            )
        td._set_tuple(key[1:], value, inplace=inplace, validated=validated)
        return self

    def _set_at_str(self, key, value, idx, *, validated):
        if not validated:
            value = self._validate_value(value, check_shape=False)
            validated = True
        tensor_in = self._get_str(key, NO_DEFAULT)

        if isinstance(idx, tuple) and len(idx) and isinstance(idx[0], tuple):
            warn(
                "Multiple indexing can lead to unexpected behaviours when "
                "setting items, for instance `td[idx1][idx2] = other` may "
                "not write to the desired location if idx1 is a list/tensor."
            )
            tensor_in = _sub_index(tensor_in, idx)
            tensor_in.copy_(value)
        else:
            _set_item(tensor_in, idx, value, validated=validated)

        return self

    def _set_at_tuple(self, key, value, idx, *, validated):
        if len(key) == 1:
            return self._set_at_str(key[0], value, idx, validated=validated)
        if key[0] not in self.keys():
            # this won't work
            raise KeyError(f"key {key} not found in set_at_ with tensordict {self}.")
        else:
            td = self._get_str(key[0], NO_DEFAULT)
        td._set_at_tuple(key[1:], value, idx, validated=validated)
        return self

    @lock_blocked
    def del_(self, key: NestedKey) -> T:
        key = _unravel_key_to_tuple(key)
        if len(key) > 1:
            td, subkey = _get_leaf_tensordict(self, key)
            td.del_(subkey)
            return self

        del self._tensordict[key[0]]
        return self

    @lock_blocked
    def rename_key_(
        self, old_key: NestedKey, new_key: NestedKey, safe: bool = False
    ) -> T:
        # these checks are not perfect, tuples that are not tuples of strings or empty
        # tuples could go through but (1) it will raise an error anyway and (2)
        # those checks are expensive when repeated often.
        if old_key == new_key:
            return self
        if not isinstance(old_key, (str, tuple)):
            raise TypeError(
                f"Expected old_name to be a string or a tuple of strings but found {type(old_key)}"
            )
        if not isinstance(new_key, (str, tuple)):
            raise TypeError(
                f"Expected new_name to be a string or a tuple of strings but found {type(new_key)}"
            )
        if safe and (new_key in self.keys(include_nested=True)):
            raise KeyError(f"key {new_key} already present in TensorDict.")

        if isinstance(new_key, str):
            self._set_str(new_key, self.get(old_key), inplace=False, validated=True)
        else:
            self._set_tuple(new_key, self.get(old_key), inplace=False, validated=True)
        self.del_(old_key)
        return self

    def _stack_onto_(self, list_item: list[CompatibleType], dim: int) -> TensorDict:
        # if not isinstance(key, str):
        #     raise ValueError("_stack_onto_ expects string keys.")
        for key in self.keys():
            vals = [item._get_str(key, None) for item in list_item]
            if all(v is None for v in vals):
                continue
            dest = self._get_str(key, NO_DEFAULT)
            torch.stack(
                vals,
                dim=dim,
                out=dest,
            )
        return self

    def entry_class(self, key: NestedKey) -> type:
        return type(self.get(key))

    def _stack_onto_at_(
        self,
        list_item: list[CompatibleType],
        dim: int,
        idx: IndexType,
    ) -> TensorDict:
        if not isinstance(idx, tuple):
            idx = (idx,)
        idx = convert_ellipsis_to_idx(idx, self.batch_size)
        for key in self.keys():
            vals = [td._get_str(key, NO_DEFAULT) for td in list_item]
            if all(v is None for v in vals):
                continue
            v = self._get_str(key, NO_DEFAULT)
            v_idx = v[idx]
            if v.data_ptr() != v_idx.data_ptr():
                raise IndexError(
                    f"Index {idx} is incompatible with stack(..., out=data) as the storages of the indexed tensors differ."
                )
            torch.stack(vals, dim=dim, out=v_idx)
            # raise ValueError(
            #     f"Cannot stack onto an indexed tensor with index {idx} "
            #     f"as its storage differs."
            # )
        return self

    def _get_str(self, key, default):
        first_key = key
        out = self._tensordict.get(first_key, None)
        if out is None:
            return self._default_get(first_key, default)
        return out

    def _get_tuple(self, key, default):
        first = self._get_str(key[0], default)
        if len(key) == 1 or first is default:
            return first
        try:
            return first._get_tuple(key[1:], default=default)
        except AttributeError as err:
            if "has no attribute" in str(err):
                raise ValueError(
                    f"Expected a TensorDictBase instance but got {type(first)} instead"
                    f" for key '{key[1:]}' in tensordict:\n{self}."
                )

    def share_memory_(self) -> T:
        if self.is_memmap():
            raise RuntimeError(
                "memmap and shared memory are mutually exclusive features."
            )
        if self.device is not None and self.device.type == "cuda":
            # cuda tensors are shared by default
            return self
        for value in self.values():
            if (
                isinstance(value, Tensor)
                and value.device.type == "cpu"
                or _is_tensor_collection(value.__class__)
            ):
                value.share_memory_()
        self._is_shared = True
        self.lock_()
        return self

    def detach_(self) -> T:
        for value in self.values():
            value.detach_()
        return self

    def _memmap_(
        self,
        prefix: str | None,
        copy_existing: bool,
        executor,
        futures,
        inplace,
        like,
    ) -> T:
        def save_metadata(data: TensorDictBase, filepath, metadata=None):
            if metadata is None:
                metadata = {}
            metadata.update(
                {
                    "shape": list(data.shape),
                    "device": str(data.device),
                    "_type": str(data.__class__),
                }
            )
            with open(filepath, "w") as json_metadata:
                json.dump(metadata, json_metadata)

        if prefix is not None:
            prefix = Path(prefix)
            if not prefix.exists():
                os.makedirs(prefix, exist_ok=True)
            metadata = {}
        if inplace and self._is_shared:
            raise RuntimeError(
                "memmap and shared memory are mutually exclusive features."
            )
        dest = (
            self
            if inplace
            else TensorDict(
                {},
                batch_size=self.batch_size,
                names=self.names if self._has_names() else None,
                device=torch.device("cpu"),
            )
        )
        for key, value in self.items():
            if _is_tensor_collection(value.__class__):
                dest._tensordict[key] = value._memmap_(
                    prefix=prefix / key if prefix is not None else None,
                    copy_existing=copy_existing,
                    executor=executor,
                    futures=futures,
                    inplace=inplace,
                    like=like,
                )
                continue
            else:
                # user did specify location and memmap is in wrong place, so we copy
                def _populate(
                    dest=dest, value=value, key=key, copy_existing=copy_existing
                ):
                    filename = None if prefix is None else str(prefix / f"{key}.memmap")
                    dest._tensordict[key] = MemoryMappedTensor.from_tensor(
                        value.data if value.requires_grad else value,
                        filename=filename,
                        copy_existing=copy_existing,
                        existsok=True,
                        copy_data=not like,
                    )

                if executor is None:
                    _populate()
                else:
                    futures.append(executor.submit(_populate))
                if prefix is not None:
                    metadata[key] = {
                        "device": str(value.device),
                        "shape": list(value.shape),
                        "dtype": str(value.dtype),
                    }

        if prefix is not None:
            if executor is None:
                save_metadata(
                    dest,
                    prefix / "meta.json",
                    metadata=metadata,
                )
            else:
                futures.append(
                    executor.submit(save_metadata, dest, prefix / "meta.json", metadata)
                )
        if inplace:
            self._is_memmap = True
            self._is_shared = False  # since they are mutually exclusive
            self._device = torch.device("cpu")
        else:
            dest._is_memmap = True
            dest._is_shared = False  # since they are mutually exclusive
            dest._device = torch.device("cpu")

        dest._is_locked = True
        return dest

    @classmethod
    def _load_memmap(cls, prefix: str, metadata: dict) -> T:
        if metadata["device"] == "None":
            metadata["device"] = None
        else:
            metadata["device"] = torch.device(metadata["device"])
        metadata["shape"] = torch.Size(metadata["shape"])

        out = cls({}, batch_size=metadata.pop("shape"), device=metadata.pop("device"))

        for key, entry_metadata in metadata.items():
            if not isinstance(entry_metadata, dict):
                # there can be other metadata
                continue
            dtype = entry_metadata.get("dtype", None)
            shape = entry_metadata.get("shape", None)
            if (
                not (prefix / f"{key}.memmap").exists()
                or dtype is None
                or shape is None
            ):
                # invalid dict means
                continue
            out._set_str(
                key,
                MemoryMappedTensor.from_filename(
                    dtype=_STRDTYPE2DTYPE[dtype],
                    shape=torch.Size(entry_metadata["shape"]),
                    filename=str(prefix / f"{key}.memmap"),
                ),
                validated=True,
                inplace=False,
            )
        # iterate over folders and load them
        for path in prefix.iterdir():
            if path.is_dir():
                key = path.parts[len(prefix.parts) :]
                out.set(key, TensorDict.load_memmap(path))
        return out

    def to(self, *args, **kwargs: Any) -> T:
        device, dtype, non_blocking, convert_to_format, batch_size = _parse_to(
            *args, **kwargs
        )
        result = self

        if device is not None and dtype is None and device == self.device:
            return result

        if convert_to_format is not None:

            def to(tensor):
                return tensor.to(device, dtype, non_blocking, convert_to_format)

        else:

            def to(tensor):
                return tensor.to(device=device, dtype=dtype, non_blocking=non_blocking)

        apply_kwargs = {}
        if device is not None or dtype is not None:
            apply_kwargs["device"] = device if device is not None else self.device
            apply_kwargs["batch_size"] = batch_size
            result = result._fast_apply(to, **apply_kwargs)
        elif batch_size is not None:
            result.batch_size = batch_size
        return result

    def where(self, condition, other, *, out=None, pad=None):
        if _is_tensor_collection(other.__class__):

            def func(tensor, _other, key):
                if tensor is None:
                    if pad is not None:
                        tensor = _other
                        _other = pad
                    else:
                        raise KeyError(
                            f"Key {key} not found and no pad value provided."
                        )
                    cond = expand_as_right(~condition, tensor)
                elif _other is None:
                    if pad is not None:
                        _other = pad
                    else:
                        raise KeyError(
                            f"Key {key} not found and no pad value provided."
                        )
                    cond = expand_as_right(condition, tensor)
                else:
                    cond = expand_as_right(condition, tensor)
                return torch.where(
                    condition=cond,
                    input=tensor,
                    other=_other,
                )

            result = self.empty() if out is None else out
            other_keys = set(other.keys())
            # we turn into a list because out could be = to self!
            for key in list(self.keys()):
                tensor = self._get_str(key, default=NO_DEFAULT)
                _other = other._get_str(key, default=None)
                if _is_tensor_collection(type(tensor)):
                    _out = None if out is None else out._get_str(key, None)
                    if _other is None:
                        _other = tensor.empty()
                    val = tensor.where(
                        condition=condition, other=_other, out=_out, pad=pad
                    )
                else:
                    val = func(tensor, _other, key)
                result._set_str(key, val, inplace=False, validated=True)
                other_keys.discard(key)
            for key in other_keys:
                tensor = None
                _other = other._get_str(key, default=NO_DEFAULT)
                if _is_tensor_collection(type(_other)):
                    try:
                        tensor = _other.empty()
                    except NotImplementedError:
                        # H5 tensordicts do not support select()
                        tensor = _other.to_tensordict().empty()
                    val = _other.where(
                        condition=~condition, other=tensor, out=None, pad=pad
                    )
                else:
                    val = func(tensor, _other, key)
                result._set_str(key, val, inplace=False, validated=True)
            return result
        else:
            if out is None:

                def func(tensor):
                    return torch.where(
                        condition=expand_as_right(condition, tensor),
                        input=tensor,
                        other=other,
                    )

                return self._fast_apply(func)
            else:

                def func(tensor, _out):
                    return torch.where(
                        condition=expand_as_right(condition, tensor),
                        input=tensor,
                        other=other,
                        out=_out,
                    )

                return self._fast_apply(func, out)

    def masked_fill_(self, mask: Tensor, value: float | int | bool) -> T:
        for item in self.values():
            mask_expand = expand_as_right(mask, item)
            item.masked_fill_(mask_expand, value)
        return self

    def masked_fill(self, mask: Tensor, value: float | bool) -> T:
        td_copy = self.clone()
        return td_copy.masked_fill_(mask, value)

    def is_contiguous(self) -> bool:
        return all([value.is_contiguous() for _, value in self.items()])

    def _clone(self, recurse: bool = True) -> T:
        result = TensorDict(
            source={key: _clone_value(value, recurse) for key, value in self.items()},
            batch_size=self.batch_size,
            device=self.device,
            names=copy(self._td_dim_names),
            _run_checks=False,
        )
        # If this is uncommented, a shallow copy of a shared/memmap will be shared and locked too
        # This may be undesirable, not sure if this should be the default behaviour
        # (one usually does a copy to modify it).
        # if not recurse:
        #     self._maybe_set_shared_attributes(result)
        return result

    def contiguous(self) -> T:
        if not self.is_contiguous():
            return self.clone()
        return self

    def empty(self, recurse=False) -> T:
        if not recurse:
            return TensorDict(
                device=self._device,
                batch_size=self._batch_size,
                source={},
                names=self._td_dim_names,
                _run_checks=False,
            )
        return super().empty(recurse=recurse)

    def _select(
        self,
        *keys: NestedKey,
        inplace: bool = False,
        strict: bool = True,
        set_shared: bool = True,
    ) -> T:
        if inplace and self.is_locked:
            raise RuntimeError(_LOCK_ERROR)

        source = {}
        if len(keys):
            keys_to_select = None
            for key in keys:
                if isinstance(key, str):
                    subkey = []
                else:
                    key, subkey = key[0], key[1:]

                val = self._get_str(key, default=None if not strict else NO_DEFAULT)
                if val is None:
                    continue
                source[key] = val
                if len(subkey):
                    if keys_to_select is None:
                        # delay creation of defaultdict
                        keys_to_select = defaultdict(list)
                    keys_to_select[key].append(subkey)

            if keys_to_select is not None:
                for key, val in keys_to_select.items():
                    source[key] = source[key]._select(
                        *val, strict=strict, inplace=inplace, set_shared=set_shared
                    )

        result = TensorDict(
            device=self.device,
            batch_size=self.batch_size,
            source=source,
            # names=self.names if self._has_names() else None,
            names=self._td_dim_names,
            _run_checks=False,
        )
        if inplace:
            self._tensordict = result._tensordict
            return self
        # If this is uncommented, a shallow copy of a shared/memmap will be shared and locked too
        # This may be undesirable, not sure if this should be the default behaviour
        # (one usually does a copy to modify it).
        # if set_shared:
        #     self._maybe_set_shared_attributes(result)
        return result

    def _exclude(
        self, *keys: NestedKey, inplace: bool = False, set_shared: bool = True
    ) -> T:
        # faster than Base.exclude
        if not len(keys):
            return self.copy() if not inplace else self
        if not inplace:
            _tensordict = copy(self._tensordict)
        else:
            _tensordict = self._tensordict
        keys_to_exclude = None
        for key in keys:
            key = unravel_key(key)
            if isinstance(key, str):
                _tensordict.pop(key, None)
            else:
                if keys_to_exclude is None:
                    # delay creation of defaultdict
                    keys_to_exclude = defaultdict(list)
                if key[0] in self._tensordict:
                    keys_to_exclude[key[0]].append(key[1:])
        if keys_to_exclude is not None:
            for key, cur_keys in keys_to_exclude.items():
                val = _tensordict.get(key, None)
                if val is not None:
                    val = val._exclude(
                        *cur_keys, inplace=inplace, set_shared=set_shared
                    )
                    if not inplace:
                        _tensordict[key] = val
        if inplace:
            return self
        result = TensorDict(
            _tensordict,
            batch_size=self.batch_size,
            device=self.device,
            names=self.names if self._has_names() else None,
            _run_checks=False,
        )
        # If this is uncommented, a shallow copy of a shared/memmap will be shared and locked too
        # This may be undesirable, not sure if this should be the default behaviour
        # (one usually does a copy to modify it).
        # if set_shared:
        #     self._maybe_set_shared_attributes(result)
        return result

    def keys(
        self,
        include_nested: bool = False,
        leaves_only: bool = False,
        is_leaf: Callable[[Type], bool] | None = None,
    ) -> _TensorDictKeysView:
        if not include_nested and not leaves_only:
            return self._tensordict.keys()
        else:
            return self._nested_keys(
                include_nested=include_nested, leaves_only=leaves_only, is_leaf=is_leaf
            )

    @cache  # noqa: B019
    def _nested_keys(
        self,
        include_nested: bool = False,
        leaves_only: bool = False,
        is_leaf: Callable[[Type], bool] | None = None,
    ) -> _TensorDictKeysView:
        return _TensorDictKeysView(
            self,
            include_nested=include_nested,
            leaves_only=leaves_only,
            is_leaf=is_leaf,
        )

    def __getstate__(self):
        result = {
            key: val
            for key, val in self.__dict__.items()
            if key
            not in ("_last_op", "_cache", "__last_op_queue", "__lock_parents_weakrefs")
        }
        return result

    def __setstate__(self, state):
        for key, value in state.items():
            setattr(self, key, value)
        self._cache = None
        self.__last_op_queue = None
        self._last_op = None
        if self._is_locked:
            # this can cause avoidable overhead, as we will be locking the leaves
            # then locking their parent, and the parent of the parent, every
            # time re-locking tensordicts that have already been locked.
            # To avoid this, we should lock only at the root, but it isn't easy
            # to spot what the root is...
            self._is_locked = False
            self.lock_()

    # some custom methods for efficiency
    def items(
        self,
        include_nested: bool = False,
        leaves_only: bool = False,
        is_leaf: Callable[[Type], bool] | None = None,
    ) -> Iterator[tuple[str, CompatibleType]]:
        if not include_nested and not leaves_only:
            return self._tensordict.items()
        else:
            return super().items(
                include_nested=include_nested, leaves_only=leaves_only, is_leaf=is_leaf
            )

    def values(
        self,
        include_nested: bool = False,
        leaves_only: bool = False,
        is_leaf: Callable[[Type], bool] | None = None,
    ) -> Iterator[tuple[str, CompatibleType]]:
        if not include_nested and not leaves_only:
            return self._tensordict.values()
        else:
            return super().values(
                include_nested=include_nested,
                leaves_only=leaves_only,
                is_leaf=is_leaf,
            )


class _SubTensorDict(TensorDictBase):
    """A TensorDict that only sees an index of the stored tensors."""

    _lazy = True
    _inplace_set = True
    _safe = False

    def __init__(
        self,
        source: T,
        idx: IndexType,
        batch_size: Sequence[int] | None = None,
    ) -> None:
        if not _is_tensor_collection(source.__class__):
            raise TypeError(
                f"Expected source to be a subclass of TensorDictBase, "
                f"got {type(source)}"
            )
        self._source = source
        idx = (
            (idx,)
            if not isinstance(
                idx,
                (
                    tuple,
                    list,
                ),
            )
            else tuple(idx)
        )
        if any(item is Ellipsis for item in idx):
            idx = convert_ellipsis_to_idx(idx, self._source.batch_size)
        self._batch_size = _getitem_batch_size(self._source.batch_size, idx)
        self.idx = idx

        if batch_size is not None and batch_size != self.batch_size:
            raise RuntimeError("batch_size does not match self.batch_size.")

    # These attributes should never be set
    @property
    def _is_shared(self):
        return self._source._is_shared

    @property
    def _is_memmap(self):
        return self._source._is_memmap

    @staticmethod
    def _convert_ellipsis(idx, shape):
        if any(_idx is Ellipsis for _idx in idx):
            new_idx = []
            cursor = -1
            for _idx in idx:
                if _idx is Ellipsis:
                    if cursor == len(idx) - 1:
                        # then we can just skip
                        continue
                    n_upcoming = len(idx) - cursor - 1
                    while cursor < len(shape) - n_upcoming:
                        cursor += 1
                        new_idx.append(slice(None))
                else:
                    new_idx.append(_idx)
            return tuple(new_idx)
        return idx

    @property
    def batch_size(self) -> torch.Size:
        return self._batch_size

    @batch_size.setter
    def batch_size(self, new_size: torch.Size) -> None:
        self._batch_size_setter(new_size)

    @property
    def names(self):
        names = self._source._get_names_idx(self.idx)
        if names is None:
            return [None] * self.batch_dims
        return names

    @names.setter
    def names(self, value):
        raise RuntimeError(
            "Names of a subtensordict cannot be modified. Instantiate it as a TensorDict first."
        )

    def _has_names(self):
        return self._source._has_names()

    def _erase_names(self):
        raise RuntimeError(
            "Cannot erase names of a _SubTensorDict. Erase source TensorDict's names instead."
        )

    def _rename_subtds(self, names):
        for key in self.keys():
            if _is_tensor_collection(self.entry_class(key)):
                raise RuntimeError("Cannot rename nested sub-tensordict dimensions.")

    @property
    def device(self) -> None | torch.device:
        return self._source.device

    @device.setter
    def device(self, value: DeviceType) -> None:
        self._source.device = value

    def _preallocate(self, key: NestedKey, value: CompatibleType) -> T:
        return self._source.set(key, value)

    def _convert_inplace(self, inplace, key):
        has_key = key in self.keys()
        if inplace is not False:
            if inplace is True and not has_key:  # inplace could be None
                raise KeyError(
                    _KEY_ERROR.format(key, self.__class__.__name__, sorted(self.keys()))
                )
            inplace = has_key
        if not inplace and has_key:
            raise RuntimeError(
                "Calling `_SubTensorDict.set(key, value, inplace=False)` is "
                "prohibited for existing tensors. Consider calling "
                "_SubTensorDict.set_(...) or cloning your tensordict first."
            )
        elif not inplace and self.is_locked:
            raise RuntimeError(_LOCK_ERROR)
        return inplace

    def _set_str(
        self,
        key: NestedKey,
        value: dict[str, CompatibleType] | CompatibleType,
        *,
        inplace: bool,
        validated: bool,
    ) -> T:
        inplace = self._convert_inplace(inplace, key)
        # it is assumed that if inplace=False then the key doesn't exist. This is
        # checked in set method, but not here. responsibility lies with the caller
        # so that this method can have minimal overhead from runtime checks
        parent = self._source
        if not validated:
            value = self._validate_value(value, check_shape=True)
            validated = True
        if not inplace:
            if _is_tensor_collection(value.__class__):
                value_expand = _expand_to_match_shape(
                    parent.batch_size, value, self.batch_dims, self.device
                )
                for _key, _tensor in value.items():
                    value_expand._set_str(
                        _key,
                        _expand_to_match_shape(
                            parent.batch_size, _tensor, self.batch_dims, self.device
                        ),
                        inplace=inplace,
                        validated=validated,
                    )
            else:
                value_expand = torch.zeros(
                    (
                        *parent.batch_size,
                        *_shape(value)[self.batch_dims :],
                    ),
                    dtype=value.dtype,
                    device=self.device,
                )
                if self._is_shared:
                    value_expand.share_memory_()
                elif self._is_memmap:
                    value_expand = MemoryMappedTensor.from_tensor(value_expand)
            parent._set_str(key, value_expand, inplace=False, validated=validated)

        parent._set_at_str(key, value, self.idx, validated=validated)
        return self

    def _set_tuple(
        self,
        key: NestedKey,
        value: dict[str, CompatibleType] | CompatibleType,
        *,
        inplace: bool,
        validated: bool,
    ) -> T:
        if len(key) == 1:
            return self._set_str(key[0], value, inplace=inplace, validated=validated)
        parent = self._source
        td = parent._get_str(key[0], None)
        if td is None:
            td = parent.select()
            parent._set_str(key[0], td, inplace=False, validated=True)
        _SubTensorDict(td, self.idx)._set_tuple(
            key[1:], value, inplace=inplace, validated=validated
        )
        return self

    def _set_at_str(self, key, value, idx, *, validated):
        tensor_in = self._get_str(key, NO_DEFAULT)
        if not validated:
            value = self._validate_value(value, check_shape=False)
            validated = True
        if isinstance(idx, tuple) and len(idx) and isinstance(idx[0], tuple):
            warn(
                "Multiple indexing can lead to unexpected behaviours when "
                "setting items, for instance `td[idx1][idx2] = other` may "
                "not write to the desired location if idx1 is a list/tensor."
            )
            tensor_in = _sub_index(tensor_in, idx)
            tensor_in.copy_(value)
        else:
            _set_item(tensor_in, idx, value, validated=validated)
        # make sure that the value is updated
        self._source._set_at_str(key, tensor_in, self.idx, validated=validated)
        return self

    def _set_at_tuple(self, key, value, idx, *, validated):
        if len(key) == 1:
            return self._set_at_str(key[0], value, idx, validated=validated)
        if key[0] not in self.keys():
            # this won't work
            raise KeyError(f"key {key} not found in set_at_ with tensordict {self}.")
        else:
            td = self._get_str(key[0], NO_DEFAULT)
        td._set_at_tuple(key[1:], value, idx, validated=validated)
        return self

    # @cache  # noqa: B019
    def keys(
        self,
        include_nested: bool = False,
        leaves_only: bool = False,
        is_leaf: Callable[[Type], bool] | None = None,
    ) -> _TensorDictKeysView:
        return self._source.keys(
            include_nested=include_nested, leaves_only=leaves_only, is_leaf=is_leaf
        )

    def entry_class(self, key: NestedKey) -> type:
        source_type = type(self._source.get(key))
        if _is_tensor_collection(source_type):
            return self.__class__
        return source_type

    def _stack_onto_(self, list_item: list[CompatibleType], dim: int) -> _SubTensorDict:
        self._source._stack_onto_at_(list_item, dim=dim, idx=self.idx)
        return self

    def to(self, *args, **kwargs: Any) -> T:
        device, dtype, non_blocking, convert_to_format, batch_size = _parse_to(
            *args, **kwargs
        )
        result = self

        if device is not None and dtype is None and device == self.device:
            return result
        return self.to_tensordict().to(*args, **kwargs)

    def _change_batch_size(self, new_size: torch.Size) -> None:
        if not hasattr(self, "_orig_batch_size"):
            self._orig_batch_size = self.batch_size
        elif self._orig_batch_size == new_size:
            del self._orig_batch_size
        self._batch_size = new_size

    def get(
        self,
        key: NestedKey,
        default: Tensor | str | None = NO_DEFAULT,
    ) -> CompatibleType:
        return self._source.get_at(key, self.idx, default=default)

    def _get_non_tensor(self, key: NestedKey, default=NO_DEFAULT):
        out = super()._get_non_tensor(key, default=default)
        from tensordict.tensorclass import NonTensorData

        if isinstance(out, _SubTensorDict) and isinstance(out._source, NonTensorData):
            return out._source.data
        return out

    def _get_str(self, key, default):
        if key in self.keys() and _is_tensor_collection(self.entry_class(key)):
            return _SubTensorDict(self._source._get_str(key, NO_DEFAULT), self.idx)
        return self._source._get_at_str(key, self.idx, default=default)

    def _get_tuple(self, key, default):
        return self._source._get_at_tuple(key, self.idx, default=default)

    def update(
        self,
        input_dict_or_td: dict[str, CompatibleType] | TensorDictBase,
        clone: bool = False,
        inplace: bool = False,
        *,
        keys_to_update: Sequence[NestedKey] | None = None,
        **kwargs,
    ) -> _SubTensorDict:
        if input_dict_or_td is self:
            # no op
            return self
        from ._lazy import LazyStackedTensorDict

        if isinstance(self._source, LazyStackedTensorDict):
            if self._source._has_exclusive_keys:
                raise RuntimeError(
                    "Cannot use _SubTensorDict.update with a LazyStackedTensorDict that has exclusive keys."
                )
        if keys_to_update is not None:
            if len(keys_to_update) == 0:
                return self
            keys_to_update = unravel_key_list(keys_to_update)
        keys = set(self.keys(False))
        for key, value in input_dict_or_td.items():
            key = _unravel_key_to_tuple(key)
            firstkey, subkey = key[0], key[1:]
            if keys_to_update and not any(
                firstkey == ktu if isinstance(ktu, str) else firstkey == ktu[0]
                for ktu in keys_to_update
            ):
                continue
            if clone and hasattr(value, "clone"):
                value = value.clone()
            elif clone:
                value = tree_map(torch.clone, value)
            # the key must be a string by now. Let's check if it is present
            if firstkey in keys:
                target_class = self.entry_class(firstkey)
                if _is_tensor_collection(target_class):
                    target = self._source.get(firstkey)._get_sub_tensordict(self.idx)
                    if len(subkey):
                        sub_keys_to_update = _prune_selected_keys(
                            keys_to_update, firstkey
                        )
                        target.update(
                            {subkey: value},
                            inplace=False,
                            keys_to_update=sub_keys_to_update,
                        )
                        continue
                    elif isinstance(value, dict) or _is_tensor_collection(
                        value.__class__
                    ):
                        sub_keys_to_update = _prune_selected_keys(
                            keys_to_update, firstkey
                        )
                        target.update(value, keys_to_update=sub_keys_to_update)
                        continue
                    raise ValueError(
                        f"Tried to replace a tensordict with an incompatible object of type {type(value)}"
                    )
                else:
                    self._set_tuple(key, value, inplace=True, validated=False)
            else:
                self._set_tuple(
                    key,
                    value,
                    inplace=BEST_ATTEMPT_INPLACE if inplace else False,
                    validated=False,
                )
        return self

    def update_(
        self,
        input_dict: dict[str, CompatibleType] | TensorDictBase,
        clone: bool = False,
        *,
        keys_to_update: Sequence[NestedKey] | None = None,
    ) -> _SubTensorDict:
        return self.update_at_(
            input_dict,
            idx=self.idx,
            discard_idx_attr=True,
            clone=clone,
            keys_to_update=keys_to_update,
        )

    def update_at_(
        self,
        input_dict: dict[str, CompatibleType] | TensorDictBase,
        idx: IndexType,
        *,
        discard_idx_attr: bool = False,
        clone: bool = False,
        keys_to_update: Sequence[NestedKey] | None = None,
    ) -> _SubTensorDict:
        if keys_to_update is not None:
            if len(keys_to_update) == 0:
                return self
            keys_to_update = unravel_key_list(keys_to_update)
        for key, value in input_dict.items():
            key = _unravel_key_to_tuple(key)
            firstkey, _ = key[0], key[1:]
            if keys_to_update and not any(
                firstkey == ktu if isinstance(ktu, str) else firstkey == ktu[0]
                for ktu in keys_to_update
            ):
                continue
            if not isinstance(value, tuple(_ACCEPTED_CLASSES)):
                raise TypeError(
                    f"Expected value to be one of types {_ACCEPTED_CLASSES} "
                    f"but got {type(value)}"
                )
            if clone:
                value = value.clone()
            if discard_idx_attr:
                self._source._set_at_tuple(
                    key,
                    value,
                    idx,
                    validated=False,
                )
            else:
                self._set_at_tuple(key, value, idx, validated=False)
        return self

    def get_parent_tensordict(self) -> T:
        if not isinstance(self._source, TensorDictBase):
            raise TypeError(
                f"_SubTensorDict was initialized with a source of type"
                f" {self._source.__class__.__name__}, "
                "parent tensordict not accessible"
            )
        return self._source

    @lock_blocked
    def del_(self, key: NestedKey) -> T:
        self._source = self._source.del_(key)
        return self

    def _clone(self, recurse: bool = True) -> _SubTensorDict:
        """Clones the _SubTensorDict.

        Args:
            recurse (bool, optional): if ``True`` (default), a regular
                :class:`~.tensordict.TensorDict` instance will be created from the :class:`~.tensordict._SubTensorDict`.
                Otherwise, another :class:`~.tensordict._SubTensorDict` with identical content
                will be returned.

        Examples:
            >>> data = TensorDict({"a": torch.arange(4).reshape(2, 2,)}, batch_size=[2, 2])
            >>> sub_data = data._get_sub_tensordict([0,])
            >>> print(sub_data)
            _SubTensorDict(
                fields={
                    a: Tensor(shape=torch.Size([2]), device=cpu, dtype=torch.int64, is_shared=False)},
                batch_size=torch.Size([2]),
                device=None,
                is_shared=False)
            >>> # the data of both subtensordict is the same
            >>> print(data.get("a").data_ptr(), sub_data.get("a").data_ptr())
            140183705558208 140183705558208
            >>> sub_data_clone = sub_data.clone(recurse=True)
            >>> print(sub_data_clone)
            TensorDict(
                fields={
                    a: Tensor(shape=torch.Size([2]), device=cpu, dtype=torch.int64, is_shared=False)},
                batch_size=torch.Size([2]),
                device=None,
                is_shared=False)
            >>. print(sub_data.get("a").data_ptr())
            140183705558208
            >>> sub_data_clone = sub_data.clone(recurse=False)
            >>> print(sub_data_clone)
            _SubTensorDict(
                fields={
                    a: Tensor(shape=torch.Size([2]), device=cpu, dtype=torch.int64, is_shared=False)},
                batch_size=torch.Size([2]),
                device=None,
                is_shared=False)
            >>> print(sub_data.get("a").data_ptr())
            140183705558208
        """
        if not recurse:
            return _SubTensorDict(
                source=self._source._clone(recurse=False), idx=self.idx
            )
        return self.to_tensordict()

    def is_contiguous(self) -> bool:
        return all(value.is_contiguous() for value in self.values())

    def contiguous(self) -> T:
        if self.is_contiguous():
            return self
        return TensorDict(
            batch_size=self.batch_size,
            source={key: value for key, value in self.items()},
            device=self.device,
            names=self.names,
            _run_checks=False,
        )

    def _select(
        self,
        *keys: NestedKey,
        inplace: bool = False,
        strict: bool = True,
        set_shared: bool = True,
    ) -> T:
        if inplace:
            raise RuntimeError("Cannot call select inplace on a lazy tensordict.")
        return self.to_tensordict()._select(
            *keys, inplace=False, strict=strict, set_shared=set_shared
        )

    def _exclude(
        self, *keys: NestedKey, inplace: bool = False, set_shared: bool = True
    ) -> T:
        if inplace:
            raise RuntimeError("Cannot call exclude inplace on a lazy tensordict.")
        return self.to_tensordict()._exclude(
            *keys, inplace=False, set_shared=set_shared
        )

    def expand(self, *args: int, inplace: bool = False) -> T:
        if len(args) == 1 and isinstance(args[0], Sequence):
            shape = tuple(args[0])
        else:
            shape = args
        return self._fast_apply(
            lambda x: x.expand((*shape, *x.shape[self.ndim :])), batch_size=shape
        )

    def is_shared(self) -> bool:
        return self._source.is_shared()

    def is_memmap(self) -> bool:
        return self._source.is_memmap()

    def rename_key_(
        self, old_key: NestedKey, new_key: NestedKey, safe: bool = False
    ) -> _SubTensorDict:
        self._source.rename_key_(old_key, new_key, safe=safe)
        return self

    def pin_memory(self) -> T:
        self._source.pin_memory()
        return self

    def detach_(self) -> T:
        raise RuntimeError("Detaching a sub-tensordict in-place cannot be done.")

    def where(self, condition, other, *, out=None, pad=None):
        return self.to_tensordict().where(
            condition=condition, other=other, out=out, pad=pad
        )

    def masked_fill_(self, mask: Tensor, value: float | bool) -> T:
        for key, item in self.items():
            self.set_(key, torch.full_like(item, value))
        return self

    def masked_fill(self, mask: Tensor, value: float | bool) -> T:
        td_copy = self.clone()
        return td_copy.masked_fill_(mask, value)

    def memmap_(
        self,
        prefix: str | None = None,
        copy_existing: bool = False,
        num_threads: int = 0,
    ) -> T:
        raise RuntimeError(
            "Converting a sub-tensordict values to memmap cannot be done."
        )

    def _memmap_(
        self,
        *,
        prefix: str | None,
        copy_existing: bool,
        executor,
        futures,
        inplace,
        like,
    ) -> T:
        if prefix is not None:

            def save_metadata(prefix=prefix, self=self):
                prefix = Path(prefix)
                if not prefix.exists():
                    os.makedirs(prefix, exist_ok=True)
                with open(prefix / "meta.json", "w") as f:
                    json.dump(
                        {
                            "_type": str(self.__class__),
                            "index": _index_to_str(self.idx),
                        },
                        f,
                    )

            if executor is None:
                save_metadata()
            else:
                futures.append(executor.submit(save_metadata))

        _source = self._source._memmap_(
            prefix=prefix / "_source" if prefix is not None else None,
            copy_existing=copy_existing,
            executor=executor,
            futures=futures,
            inplace=inplace,
            like=like,
        )
        if not inplace:
            result = _SubTensorDict(_source, idx=self.idx)
        else:
            result = self
        return result

    @classmethod
    def _load_memmap(cls, prefix: Path, metadata: dict):
        index = metadata["index"]
        return _SubTensorDict(
            TensorDict.load_memmap(prefix / "_source"), _str_to_index(index)
        )

    def share_memory_(self) -> T:
        raise RuntimeError(
            "Casting a sub-tensordict values to shared memory cannot be done."
        )

    @property
    def is_locked(self) -> bool:
        return self._source.is_locked

    @is_locked.setter
    def is_locked(self, value) -> bool:
        if value:
            self.lock_()
        else:
            self.unlock_()

    @as_decorator("is_locked")
    def lock_(self) -> T:
        # we can't lock sub-tensordicts because that would mean that the
        # parent tensordict cannot be modified either.
        if not self.is_locked:
            raise RuntimeError(
                "Cannot lock a _SubTensorDict. Lock the parent tensordict instead."
            )
        return self

    @as_decorator("is_locked")
    def unlock_(self) -> T:
        if self.is_locked:
            raise RuntimeError(
                "Cannot unlock a _SubTensorDict. Unlock the parent tensordict instead."
            )
        return self

    def _remove_lock(self, lock_id):
        raise RuntimeError(
            "Cannot unlock a _SubTensorDict. Unlock the parent tensordict instead."
        )

    def _propagate_lock(self, lock_ids=None):
        raise RuntimeError(
            "Cannot lock a _SubTensorDict. Lock the parent tensordict instead."
        )

    def __del__(self):
        pass

    def _create_nested_str(self, key):
        # this may fail with a sub-sub tensordict
        out = self._source.empty()
        self._source._set_str(key, out, inplace=False, validated=True)
        # the id of out changes
        return self._get_str(key, default=NO_DEFAULT)

    # TODO: check these implementations
    __eq__ = TensorDict.__eq__
    __ne__ = TensorDict.__ne__
    __setitem__ = TensorDict.__setitem__
    __xor__ = TensorDict.__xor__
    __or__ = TensorDict.__or__
    _check_device = TensorDict._check_device
    _check_is_shared = TensorDict._check_is_shared
    all = TensorDict.all
    any = TensorDict.any
    masked_select = TensorDict.masked_select
    memmap_like = TensorDict.memmap_like
    reshape = TensorDict.reshape
    split = TensorDict.split
    _to_module = TensorDict._to_module
    _unbind = TensorDict._unbind

    def _view(self, *args, **kwargs):
        raise RuntimeError(
            "Cannot call `view` on a sub-tensordict. Call `reshape` instead."
        )

    def _transpose(self, dim0, dim1):
        raise RuntimeError(
            "Cannot call `transpose` on a sub-tensordict. Make it dense before calling this method by calling `to_tensordict`."
        )

    def _permute(
        self,
        *args,
        **kwargs,
    ):
        raise RuntimeError(
            "Cannot call `permute` on a sub-tensordict. Make it dense before calling this method by calling `to_tensordict`."
        )

    def _squeeze(self, dim=None):
        raise RuntimeError(
            "Cannot call `squeeze` on a sub-tensordict. Make it dense before calling this method by calling `to_tensordict`."
        )

    def _unsqueeze(self, dim):
        raise RuntimeError(
            "Cannot call `unsqueeze` on a sub-tensordict. Make it dense before calling this method by calling `to_tensordict`."
        )

    _add_batch_dim = TensorDict._add_batch_dim

    _apply_nest = TensorDict._apply_nest
    # def _apply_nest(self, *args, **kwargs):
    #     return self.to_tensordict()._apply_nest(*args, **kwargs)
    _convert_to_tensordict = TensorDict._convert_to_tensordict

    _get_names_idx = TensorDict._get_names_idx

    def _index_tensordict(self, index, new_batch_size=None, names=None):
        # we ignore the names and new_batch_size which are only provided for
        # efficiency purposes
        return self._get_sub_tensordict(index)

    def _remove_batch_dim(self, *args, **kwargs):
        raise NotImplementedError


###########################
# Keys utils


class _TensorDictKeysView:
    """A Key view for TensorDictBase instance.

    _TensorDictKeysView is returned when accessing tensordict.keys() and holds a
    reference to the original TensorDict. This class enables us to support nested keys
    when performing membership checks and when iterating over keys.

    Examples:
        >>> import torch
        >>> from tensordict import TensorDict

        >>> td = TensorDict(
        >>>     {"a": TensorDict({"b": torch.rand(1, 2)}, [1, 2]), "c": torch.rand(1)},
        >>>     [1],
        >>> )

        >>> assert "a" in td.keys()
        >>> assert ("a",) in td.keys()
        >>> assert ("a", "b") in td.keys()
        >>> assert ("a", "c") not in td.keys()

        >>> assert set(td.keys()) == {("a", "b"), "c"}
    """

    def __init__(
        self,
        tensordict: T,
        include_nested: bool,
        leaves_only: bool,
        is_leaf: Callable[[Type], bool] = None,
    ) -> None:
        self.tensordict = tensordict
        self.include_nested = include_nested
        self.leaves_only = leaves_only
        if is_leaf is None:
            is_leaf = _default_is_leaf
        self.is_leaf = is_leaf

    def __iter__(self) -> Iterable[str] | Iterable[tuple[str, ...]]:
        if not self.include_nested:
            if self.leaves_only:
                for key in self._keys():
                    target_class = self.tensordict.entry_class(key)
                    if _is_tensor_collection(target_class):
                        continue
                    yield key
            else:
                yield from self._keys()
        else:
            yield from (
                key if len(key) > 1 else key[0]
                for key in self._iter_helper(self.tensordict)
            )

    def _iter_helper(
        self, tensordict: T, prefix: str | None = None
    ) -> Iterable[str] | Iterable[tuple[str, ...]]:
        for key, value in self._items(tensordict):
            full_key = self._combine_keys(prefix, key)
            cls = value.__class__
            is_leaf = self.is_leaf(cls)
            if self.include_nested and not is_leaf:
                subkeys = tuple(self._iter_helper(value, prefix=full_key))
                yield from subkeys
            if not self.leaves_only or is_leaf:
                yield full_key

    def _combine_keys(self, prefix: tuple | None, key: NestedKey) -> tuple:
        if prefix is not None:
            return prefix + (key,)
        return (key,)

    def __len__(self) -> int:
        return sum(1 for _ in self)

    def _items(
        self, tensordict: TensorDictBase | None = None
    ) -> Iterable[tuple[NestedKey, CompatibleType]]:
        if tensordict is None:
            tensordict = self.tensordict
        if isinstance(tensordict, TensorDict) or is_tensorclass(tensordict):
            return tensordict._tensordict.items()
        from tensordict.nn import TensorDictParams

        if isinstance(tensordict, TensorDictParams):
            return tensordict._param_td.items()
        if isinstance(tensordict, KeyedJaggedTensor):
            return tuple((key, tensordict[key]) for key in tensordict.keys())
        from tensordict._lazy import (
            _CustomOpTensorDict,
            _iter_items_lazystack,
            LazyStackedTensorDict,
        )

        if isinstance(tensordict, LazyStackedTensorDict):
            return _iter_items_lazystack(tensordict, return_none_for_het_values=True)
        if isinstance(tensordict, _CustomOpTensorDict):
            # it's possible that a TensorDict contains a nested LazyStackedTensorDict,
            # or _CustomOpTensorDict, so as we iterate through the contents we need to
            # be careful to not rely on tensordict._tensordict existing.
            return (
                (key, tensordict._get_str(key, NO_DEFAULT))
                for key in tensordict._source.keys()
            )
        raise NotImplementedError(type(tensordict))

    def _keys(self) -> _TensorDictKeysView:
        return self.tensordict._tensordict.keys()

    def __contains__(self, key: NestedKey) -> bool:
        key = _unravel_key_to_tuple(key)
        if not key:
            raise TypeError(_NON_STR_KEY_ERR)

        if isinstance(key, str):
            if key in self._keys():
                if self.leaves_only:
                    return not _is_tensor_collection(self.tensordict.entry_class(key))
                return True
            return False
        else:
            # thanks to _unravel_key_to_tuple we know the key is a tuple
            if len(key) == 1:
                return key[0] in self._keys()
            elif self.include_nested:
                if key[0] in self._keys():
                    entry_type = self.tensordict.entry_class(key[0])
                    if entry_type in (Tensor, _MemmapTensor):
                        return False
                    if entry_type is KeyedJaggedTensor:
                        if len(key) > 2:
                            return False
                        return key[1] in self.tensordict.get(key[0]).keys()
                    _is_tensordict = _is_tensor_collection(entry_type)
                    if _is_tensordict:
                        # # this will call _unravel_key_to_tuple many times
                        # return key[1:] in self.tensordict._get_str(key[0], NO_DEFAULT).keys(include_nested=self.include_nested)
                        # this won't call _unravel_key_to_tuple but requires to get the default which can be suboptimal
                        leaf_td = self.tensordict._get_tuple(key[:-1], None)
                        if leaf_td is None or (
                            not _is_tensor_collection(leaf_td.__class__)
                            and not isinstance(leaf_td, KeyedJaggedTensor)
                        ):
                            return False
                        return key[-1] in leaf_td.keys()
                return False
            # this is reached whenever there is more than one key but include_nested is False
            if all(isinstance(subkey, str) for subkey in key):
                raise TypeError(_NON_STR_KEY_TUPLE_ERR)

    def __repr__(self):
        include_nested = f"include_nested={self.include_nested}"
        leaves_only = f"leaves_only={self.leaves_only}"
        return f"{self.__class__.__name__}({list(self)},\n{indent(include_nested, 4*' ')},\n{indent(leaves_only, 4*' ')})"


def _set_tensor_dict(  # noqa: F811
    module_dict,
    hooks,
    module,
    name: str,
    tensor: torch.Tensor,
    inplace: bool,
) -> None:
    """Simplified version of torch.nn.utils._named_member_accessor."""
    was_buffer = False
    out = module_dict["_parameters"].pop(name, None)  # type: ignore[assignment]
    if out is None:
        out = module_dict["_buffers"].pop(name, None)
        was_buffer = out is not None
    if out is None:
        out = module_dict.pop(name)
    if inplace:
        # swap tensor and out after updating out
        out_tmp = out.clone()
        out.data.copy_(tensor.data)
        tensor = out
        out = out_tmp

    if isinstance(tensor, torch.nn.Parameter):
        for hook in hooks:
            output = hook(module, name, tensor)
            if output is not None:
                tensor = output
        module_dict["_parameters"][name] = tensor
    elif was_buffer and isinstance(tensor, torch.Tensor):
        module_dict["_buffers"][name] = tensor
    else:
        module_dict[name] = tensor
    return out


class _subtd_meta_deprec(abc.ABCMeta):
    def __call__(self, *args, **kwargs):
        warn(
            "SubTensorDict will become a private feature in v0.4. Please refrain from using it directly."
        )
        instance = _SubTensorDict(*args, **kwargs)
        return instance


def _index_to_str(index):
    if isinstance(index, tuple):
        return tuple(_index_to_str(elt) for elt in index)
    if isinstance(index, slice):
        return ("slice", {"start": index.start, "stop": index.stop, "step": index.step})
    if isinstance(index, range):
        return ("range", {"start": index.start, "stop": index.stop, "step": index.step})
    if isinstance(index, Tensor):
        return ("tensor", index.tolist(), str(index.device))
    return index


def _str_to_index(index):
    if isinstance(index, tuple):
        if not len(index):
            return index
        if index[0] == "slice":
            index = index[1]
            return slice(index["start"], index["stop"], index["step"])
        if index[0] == "range":
            index = index[1]
            return range(index["start"], index["stop"], index["step"])
        if index[0] == "tensor":
            index, device = index[1:]
            return torch.tensor(index, device=device)
        return tuple(_index_to_str(elt) for elt in index)
    return index


class SubTensorDict(_SubTensorDict, metaclass=_subtd_meta_deprec):
    """Deprecated public version of _SubTensorDict class.

    See :class:`~tensordict._SubTensorDict`.
    """

    ...


_register_tensor_class(TensorDict)
_register_tensor_class(_SubTensorDict)<|MERGE_RESOLUTION|>--- conflicted
+++ resolved
@@ -314,13 +314,8 @@
                 return False
         return True
 
-<<<<<<< HEAD
-    @as_decorator()
     @torch.compiler.disable()
-    def to_module(
-=======
     def _to_module(
->>>>>>> 86d64068
         self,
         module,
         *,
