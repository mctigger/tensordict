# Copyright (c) Meta Platforms, Inc. and affiliates.
#
# This source code is licensed under the MIT license found in the
# LICENSE file in the root directory of this source tree.

from __future__ import annotations

import ctypes

import dataclasses
import functools
import inspect
import json
import multiprocessing.managers
import multiprocessing.sharedctypes
import numbers
import os
import pickle
import shutil

import sys
import warnings
from copy import copy, deepcopy
from dataclasses import dataclass
from pathlib import Path
from textwrap import indent
from typing import Any, Callable, get_type_hints, List, Sequence, Type, TypeVar

import numpy as np
import tensordict as tensordict_lib

import torch
from tensordict import LazyStackedTensorDict
from tensordict._pytree import _register_td_node
from tensordict._td import is_tensor_collection, NO_DEFAULT, TensorDict, TensorDictBase
from tensordict._tensordict import _unravel_key_to_tuple
from tensordict._torch_func import TD_HANDLED_FUNCTIONS
from tensordict.base import (
    _ACCEPTED_CLASSES,
    _is_tensor_collection,
    _register_tensor_class,
    CompatibleType,
)
from tensordict.utils import (
    _get_repr,
    _is_json_serializable,
    _is_tensorclass,
    _LOCK_ERROR,
    DeviceType,
    IndexType,
    is_non_tensor,
    is_tensorclass,
    KeyDependentDefaultDict,
    NestedKey,
)
from torch import multiprocessing as mp, Tensor
from torch.multiprocessing import Manager
from torch.utils._pytree import tree_map

T = TypeVar("T", bound=TensorDictBase)
# We use an abstract AnyType instead of Any because Any isn't recognised as a type for python < 3.10
major, minor = sys.version_info[:2]
if (major, minor) < (3, 11):

    class _AnyType:
        def __subclasscheck__(self, subclass):
            return False

else:
    _AnyType = Any

# methods where non_tensordict data should be cleared in the return value
_CLEAR_METADATA = {"all", "any"}
# torch functions where we can wrap the corresponding TensorDict version
_TD_PASS_THROUGH = {
    torch.unbind: True,
    torch.full_like: True,
    torch.zeros_like: True,
    torch.ones_like: True,
    torch.rand_like: True,
    torch.empty_like: True,
    torch.randn_like: True,
    torch.clone: True,
    torch.squeeze: True,
    torch.unsqueeze: True,
    torch.split: True,
    torch.permute: True,
    torch.split: True,
    torch.stack: True,
    torch.cat: True,
    torch.gather: True,
}
# Methods to be executed from tensordict, any ref to self means 'tensorclass'
_METHOD_FROM_TD = [
<<<<<<< HEAD
=======
    "_get_at_str",
    "_get_at_tuple",
    "_get_str",
    "_get_sub_tensordict",
    "_get_tuple",
    "gather",
    "is_memmap",
    "is_shared",
    "ndimension",
    "numel",
>>>>>>> 959e46e0
    "replace",
    "gather",
]
# Methods to apply to the nested TD without wrapping the output
_NOWRAP_OUTPUT_METHOD_FROM_TD = [
    "_get_at_str",
    "_get_at_tuple",
    "_get_str",
    "_get_tuple",
    "_values_list",
    "items",
    "keys",
    "values",
]
# Methods to be executed from tensordict, any ref to self means 'self._tensordict'
_FALLBACK_METHOD_FROM_TD = [
    "__abs__",
    "__add__",
    "__iadd__",
    "__imul__",
    "__ipow__",
    "__isub__",
    "__itruediv__",
    "__mul__",
    "__pow__",
    "__sub__",
    "__truediv__",
    "_add_batch_dim",
    "_apply_nest",
    "_check_unlock",
    "_erase_names",  # TODO: must be specialized
    "_exclude",  # TODO: must be specialized
    "_fast_apply",
<<<<<<< HEAD
    "_get_sub_tensordict",
=======
>>>>>>> 959e46e0
    "_has_names",
    "_propagate_lock",
    "_propagate_unlock",
    "_remove_batch_dim",
    "_select",  # TODO: must be specialized
<<<<<<< HEAD
    "_set_at_tuple",
    "_set_str",
=======
    # "_set_at_str",
    "_set_at_tuple",
    "_set_at_tuple",
    # _set_str needs a special treatment to catch keys that are already in
    # non tensor data
    # "_set_str",
>>>>>>> 959e46e0
    "_set_tuple",
    "abs",
    "abs_",
    "acos",
    "acos_",
    "add",
    "add_",
    "addcdiv",
    "addcdiv_",
    "addcmul",
    "addcmul_",
    "all",
    "any",
    "apply",
    "apply_",
    "asin",
    "asin_",
    "atan",
    "atan_",
    "ceil",
    "ceil_",
    "clamp_max",
    "clamp_max_",
    "clamp_min",
    "clamp_min_",
    "contiguous",
    "copy_",
    "cos",
    "cos_",
    "cosh",
    "cosh_",
<<<<<<< HEAD
=======
    "cpu",
    "cuda",
>>>>>>> 959e46e0
    "div",
    "div_",
    "empty",
    "erf",
    "erf_",
    "erfc",
    "erfc_",
    "exclude",
    "exp",
    "exp_",
    "expand",
    "expand_as",
    "expm1",
    "expm1_",
    "flatten",
    "floor",
    "floor_",
    "frac",
    "frac_",
    "is_empty",
    "is_memmap",
<<<<<<< HEAD
    "is_shared",
    "is_shared",
=======
    "is_shared",
    "is_shared",
    "items",
    "keys",
>>>>>>> 959e46e0
    "lerp",
    "lerp_",
    "lgamma",
    "lgamma_",
    "lock_",
    "log",
    "log10",
    "log10_",
    "log1p",
    "log1p_",
    "log2",
    "log2_",
    "log_",
    "masked_fill",
    "masked_fill_",
    "maximum",
    "maximum_",
    "minimum",
    "minimum_",
    "mul",
    "mul_",
    "named_apply",
    "ndimension",
    "neg",
    "neg_",
    "norm",
    "permute",
    "pow",
    "pow_",
    "reciprocal",
    "reciprocal_",
    "rename_",  # TODO: must be specialized
    "reshape",
    "round",
    "round_",
    "select",
    "sigmoid",
    "sigmoid_",
    "sign",
    "sign_",
    "sin",
    "sin_",
    "sinh",
    "sinh_",
    "sqrt",
    "sqrt_",
    "squeeze",
    "sub",
    "sub_",
    "tan",
    "tan_",
    "tanh",
    "tanh_",
    "to",
    "transpose",
    "trunc",
    "trunc_",
    "unflatten",
    "unlock_",
    "unsqueeze",
<<<<<<< HEAD
    "view",
    "where",
=======
    "values",
    "view",
>>>>>>> 959e46e0
    "zero_",
]
_FALLBACK_METHOD_FROM_TD_COPY = [
    "_clone",  # TODO: must be specialized
    "clone",  # TODO: must be specialized
    "copy",  # TODO: must be specialized
]


class tensorclass:
    """A decorator to create :obj:`tensorclass` classes.

    :obj:`tensorclass` classes are specialized :obj:`dataclass` instances that
    can execute some pre-defined tensor operations out of the box, such as
    indexing, item assignment, reshaping, casting to device or storage and many
    others.

    Examples:
        >>> from tensordict import tensorclass
        >>> import torch
        >>> from typing import Optional
        >>>
        >>> @tensorclass
        ... class MyData:
        ...     X: torch.Tensor
        ...     y: torch.Tensor
        ...     z: str
        ...     def expand_and_mask(self):
        ...         X = self.X.unsqueeze(-1).expand_as(self.y)
        ...         X = X[self.y]
        ...         return X
        ...
        >>> data = MyData(
        ...     X=torch.ones(3, 4, 1),
        ...     y=torch.zeros(3, 4, 2, 2, dtype=torch.bool),
        ...     z="test"
        ...     batch_size=[3, 4])
        >>> print(data)
        MyData(
            X=Tensor(torch.Size([3, 4, 1]), dtype=torch.float32),
            y=Tensor(torch.Size([3, 4, 2, 2]), dtype=torch.bool),
            z="test"
            batch_size=[3, 4],
            device=None,
            is_shared=False)
        >>> print(data.expand_and_mask())
        tensor([])

    It is also possible to nest tensorclasses instances within each other:
        Examples:
        >>> from tensordict import tensorclass
        >>> import torch
        >>> from typing import Optional
        >>>
        >>> @tensorclass
        ... class NestingMyData:
        ...     nested: MyData
        ...
        >>> nesting_data = NestingMyData(nested=data, batch_size=[3, 4])
        >>> # although the data is stored as a TensorDict, the type hint helps us
        >>> # to appropriately cast the data to the right type
        >>> assert isinstance(nesting_data.nested, type(data))


    """

    def __new__(cls, autocast: bool = False):
        if not isinstance(autocast, bool):
            clz = autocast
            self = super().__new__(cls)
            self.__init__(autocast=False)
            return self.__call__(clz)
        return super().__new__(cls)

    def __init__(self, autocast: bool):
        self.autocast = autocast

    def __call__(self, cls):
        clz = _tensorclass(cls)
        clz.autocast = self.autocast
        return clz


def _tensorclass(cls: T) -> T:
    def __torch_function__(
        cls,
        func: Callable,
        types: tuple[type, ...],
        args: tuple[Any, ...] = (),
        kwargs: dict[str, Any] | None = None,
    ) -> Callable:
        if func not in _TD_PASS_THROUGH or not all(
            issubclass(t, (Tensor, cls, TensorDictBase)) for t in types
        ):
            return NotImplemented

        if kwargs is None:
            kwargs = {}

        # get the output type from the arguments / keyword arguments
        if len(args) > 0:
            tensorclass_instance = args[0]
        else:
            tensorclass_instance = kwargs.get("input", kwargs["tensors"])
        if isinstance(tensorclass_instance, (tuple, list)):
            tensorclass_instance = tensorclass_instance[0]
        args = tuple(_arg_to_tensordict(arg) for arg in args)
        kwargs = {key: _arg_to_tensordict(value) for key, value in kwargs.items()}

        result = TD_HANDLED_FUNCTIONS[func](*args, **kwargs)
        if isinstance(result, (list, tuple)):
            return result.__class__(
                _from_tensordict_with_copy(tensorclass_instance, tensordict_result)
                for tensordict_result in result
            )
        return _from_tensordict_with_copy(tensorclass_instance, result)

    _is_non_tensor = getattr(cls, "_is_non_tensor", False)

    cls = dataclass(cls)
    expected_keys = cls.__expected_keys__ = set(cls.__dataclass_fields__)

    for attr in expected_keys:
        if attr in dir(TensorDict) and attr not in ("_is_non_tensor", "data"):
            raise AttributeError(
                f"Attribute name {attr} can't be used with @tensorclass"
            )

    cls.fields = classmethod(lambda cls: dataclasses.fields(cls))
    for field in cls.fields():
        if hasattr(cls, field.name):
            delattr(cls, field.name)

    _get_type_hints(cls)
    cls.__init__ = _init_wrapper(cls.__init__)
    cls._from_tensordict = classmethod(_from_tensordict_wrapper(expected_keys))
    cls.from_tensordict = cls._from_tensordict
    if not hasattr(cls, "__torch_function__"):
        cls.__torch_function__ = classmethod(__torch_function__)
    cls.__getstate__ = _getstate
    cls.__setstate__ = _setstate
    # cls.__getattribute__ = object.__getattribute__
    cls.__getattr__ = _getattr
    cls.__setattr__ = _setattr_wrapper(cls.__setattr__, expected_keys)
    # cls.__getattr__ = _getattr
    cls.__getitem__ = _getitem
    cls.__getitems__ = _getitem
    cls.__setitem__ = _setitem
    if not _is_non_tensor:
        cls.__repr__ = _repr
    cls.__len__ = _len
    cls.__eq__ = _eq
    cls.__ne__ = _ne
    cls.__or__ = _or
    cls.__xor__ = _xor
    cls.__bool__ = _bool
    cls.non_tensor_items = _non_tensor_items
    # if not hasattr(cls, "keys"):
    #     cls.keys = _keys
    # if not hasattr(cls, "values"):
    #     cls.values = _values
    # if not hasattr(cls, "items"):
    #     cls.items = _items
    if not hasattr(cls, "set"):
        cls.set = _set
    if not hasattr(cls, "set_at_"):
        cls.set_at_ = _set_at_
    if not hasattr(cls, "_set_str"):
        cls._set_str = _set_str
    if not hasattr(cls, "_set_at_str"):
        cls._set_at_str = _set_at_str
    if not hasattr(cls, "del_"):
        cls.del_ = _del_
    if not hasattr(cls, "get"):
        cls.get = _get
    if not hasattr(cls, "get_at"):
        cls.get_at = _get_at
    if not hasattr(cls, "unbind"):
        cls.unbind = _unbind
    cls._unbind = _unbind
    if not hasattr(cls, "state_dict"):
        cls.state_dict = _state_dict
    if not hasattr(cls, "load_state_dict"):
        cls.load_state_dict = _load_state_dict
    if not hasattr(cls, "_memmap_"):
        cls._memmap_ = _memmap_
    if not hasattr(cls, "share_memory_"):
        cls.share_memory_ = _share_memory_
    if not hasattr(cls, "update"):
        cls.update = _update
    if not hasattr(cls, "update_"):
        cls.update_ = _update_
    if not hasattr(cls, "update_at_"):
        cls.update_at_ = _update_at_
    for method_name in _METHOD_FROM_TD:
        if not hasattr(cls, method_name):
            setattr(cls, method_name, getattr(TensorDict, method_name))
    for method_name in _FALLBACK_METHOD_FROM_TD:
        if not hasattr(cls, method_name):
            setattr(cls, method_name, _wrap_td_method(method_name))
    for method_name in _NOWRAP_OUTPUT_METHOD_FROM_TD:
        if not hasattr(cls, method_name):
            setattr(cls, method_name, _wrap_td_method(method_name, no_wrap=True))
    for method_name in _FALLBACK_METHOD_FROM_TD_COPY:
        if not hasattr(cls, method_name):
            setattr(
                cls,
                method_name,
                _wrap_td_method(method_name, copy_non_tensor=True),
            )

    if not hasattr(cls, "_apply_nest"):
        cls._apply_nest = TensorDict._apply_nest

    if not hasattr(cls, "filter_non_tensor_data"):
        cls.filter_non_tensor_data = _filter_non_tensor_data
    cls.__enter__ = __enter__
    cls.__exit__ = __exit__

    # Memmap
    if not hasattr(cls, "memmap_like"):
        cls.memmap_like = TensorDictBase.memmap_like
    if not hasattr(cls, "memmap_"):
        cls.memmap_ = TensorDictBase.memmap_
    if not hasattr(cls, "memmap"):
        cls.memmap = TensorDictBase.memmap
    if not hasattr(cls, "load_memmap"):
        cls.load_memmap = TensorDictBase.load_memmap
    if not hasattr(cls, "_load_memmap"):
        cls._load_memmap = classmethod(_load_memmap)
    if not hasattr(cls, "from_dict"):
        cls.from_dict = classmethod(_from_dict)
    if not hasattr(cls, "from_dict_instance"):
        cls.from_dict_instance = _from_dict_instance

    for attr in TensorDict.__dict__.keys():
        func = getattr(TensorDict, attr)
        if inspect.ismethod(func) and attr not in cls.__dict__:
            tdcls = func.__self__
            if issubclass(tdcls, TensorDictBase):  # detects classmethods
                setattr(cls, attr, _wrap_classmethod(tdcls, cls, func))

    if not hasattr(cls, "to_tensordict"):
        cls.to_tensordict = _to_tensordict
    if not hasattr(cls, "device"):
        cls.device = property(_device, _device_setter)
    if not hasattr(cls, "batch_size"):
        cls.batch_size = property(_batch_size, _batch_size_setter)
    if not hasattr(cls, "names"):
        cls.names = property(_names, _names_setter)
    if not hasattr(cls, "to_dict"):
        cls.to_dict = _to_dict

    cls.__doc__ = f"{cls.__name__}{inspect.signature(cls)}"

    _register_tensor_class(cls)
    _register_td_node(cls)

    # faster than doing instance checks
    cls._is_non_tensor = _is_non_tensor
    cls._is_tensorclass = True

    from tensordict import _pytree

    _pytree._CONSTRUCTORS[cls] = _pytree._tensorclass_constructor
    return cls


def _filter_non_tensor_data(self):
    return super(type(self), self).__getattribute__("_tensordict")


def _arg_to_tensordict(arg):
    # if arg is a tensorclass or sequence of tensorclasses, extract the underlying
    # tensordicts and return those instead

    # since arg can be anything (e.g. callable etc) we can't use pytree
    # def convert(x):
    #     if _is_tensorclass(type(x)):
    #         return x._tensordict
    #     return x
    # return torch.utils._pytree.tree_map(convert, arg)
    if callable(arg):
        return arg
    if _is_tensorclass(type(arg)):
        return arg._tensordict
    elif isinstance(arg, (tuple, list)) and all(
        _is_tensorclass(type(item)) for item in arg
    ):
        return arg.__class__(item._tensordict for item in arg)
    return arg


def _from_tensordict_with_copy(tc, tensordict):
    # creates a new tensorclass with the same type as tc, and a copy of the
    # non_tensordict data
    return type(tc)._from_tensordict(
        tensordict=tensordict, non_tensordict=dict(tc._non_tensordict)
    )


def _from_tensordict_with_none(tc, tensordict):
    # creates a new tensorclass with the same type as tc, and all non_tensordict entries
    # set to None
    return type(tc)._from_tensordict(
        tensordict=tensordict,
        non_tensordict={key: None for key in tc._non_tensordict},
    )


def _init_wrapper(__init__: Callable) -> Callable:
    init_sig = inspect.signature(__init__)
    params = list(init_sig.parameters.values())
    # drop first entry of params which corresponds to self and isn't passed by the user
    required_params = [p.name for p in params[1:] if p.default is inspect._empty]

    @functools.wraps(__init__)
    def wrapper(
        self,
        *args: Any,
        batch_size: Sequence[int] | torch.Size | int = None,
        device: DeviceType | None = None,
        names: List[str] | None = None,
        **kwargs,
    ):

        if not torch.compiler.is_dynamo_compiling():
            # zip not supported by dynamo
            for value, key in zip(args, self.__dataclass_fields__):
                if key in kwargs:
                    raise ValueError(f"The key {key} is already set in kwargs")
                kwargs[key] = value
        else:
            if args:
                raise RuntimeError(
                    "dynamo doesn't support arguments when building a tensorclass, pass the keyword explicitly."
                )

        if batch_size is None:
            batch_size = torch.Size([])
        if not torch.compiler.is_dynamo_compiling():
            for key, field in self.__dataclass_fields__.items():
                if field.default_factory is not dataclasses.MISSING:
                    default = field.default_factory()
                else:
                    default = field.default
                if default not in (None, dataclasses.MISSING):
                    kwargs.setdefault(key, default)
        else:
            # TODO: Decide what to do here
            pass

        missing_params = [p for p in required_params if p not in kwargs]
        if missing_params:
            n_missing = len(missing_params)
            raise TypeError(
                f"{self.__class__.__name__}.__init__() missing {n_missing} "
                f"required positional argument{'' if n_missing == 1 else 's'}: "
                f"""{", ".join(f"'{name}'" for name in missing_params)}"""
            )

        super(type(self), self).__setattr__(
            "_tensordict",
            TensorDict(
                {},
                batch_size=torch.Size(batch_size),
                device=device,
                names=names,
                _run_checks=False,
            ),
        )
        super(type(self), self).__setattr__("_non_tensordict", {})
        super(type(self), self).__setattr__("_is_initialized", True)

        # convert the non tensor data in a regular data
        kwargs = {
            key: value.data if is_non_tensor(value) else value
            for key, value in kwargs.items()
        }
        __init__(self, **kwargs)

    new_params = [
        inspect.Parameter("batch_size", inspect.Parameter.KEYWORD_ONLY),
        inspect.Parameter("device", inspect.Parameter.KEYWORD_ONLY, default=None),
        inspect.Parameter("names", inspect.Parameter.KEYWORD_ONLY, default=None),
    ]
    wrapper.__signature__ = init_sig.replace(parameters=params + new_params)

    return wrapper


_cast_funcs = KeyDependentDefaultDict(lambda cls: cls)
_cast_funcs[torch.Tensor] = torch.as_tensor
_cast_funcs[np.ndarray] = np.asarray


def _get_type_hints(cls, with_locals=False):
    #######
    # Set proper type annotations for autocasting to tensordict/tensorclass
    #
    # by updating locals, we can allow this to be used within a function
    # local-cross referencing will not work though
    # def foo():
    #     @tensorclass
    #     class MyOtherClass:
    #         x: torch.Tensor
    #     @tensorclass
    #     class MyClass:
    #         x: MyClass # works
    #         y: MyOtherClass # fails
    #
    # In this case, we will use the get_parent_local function to get the locals
    # from the parent frame and so recursively until we can find the class.

    if with_locals:
        # This function gets the parent frame recursively until we can find the current class.
        # Any exception leads to this to be None and auto-casting will be disabled
        localns = locals()
        localns = copy(localns)

        def get_parent_locals(cls, localns=localns):
            # Get the current frame
            frame = inspect.currentframe()
            try:
                parent_locs = localns
                while cls.__name__ not in parent_locs:
                    # Get the parent frame
                    parent_frame = frame.f_back
                    # Get the locals dictionary of the parent frame
                    parent_locs = parent_frame.f_locals
                    frame = parent_frame
            except Exception:
                localns.setdefault(cls.__name__, cls)
                return localns
            finally:
                # Clean up the frame reference
                del frame
            return copy(parent_locs)

        localns = get_parent_locals(cls)
    else:
        localns = None

    globalns = None

    try:
        cls._type_hints = get_type_hints(
            cls,
            localns=localns,
            # globalns=globals(),
        )
        cls._type_hints = {
            key: val if isinstance(val, type) else _AnyType
            for key, val in cls._type_hints.items()
        }
    except NameError:
        if not with_locals:
            return _get_type_hints(cls, with_locals=True)
        cls._set_dict_warn_msg = (
            "A NameError occurred while trying to retrieve a type annotation. "
            "This can occur when a tensorclass references another locally defined "
            "tensorclass. "
            f"As a result type hints cannot be read and {cls}.from_dict(...) "
            f"or `{cls}.set` will not attempt to map dictionaries to "
            "the relevant tensorclass. To resolve this issue, consider defining "
            "your tensorclass globally."
        )
        cls._type_hints = None
    except TypeError:
        # This is a rather common case where type annotation is like
        # class MyClass:
        #     x: int | str
        # in which case get_type_hints doesn't work (it does work
        # however with old-school Optional or Union...)
        # We simply differ the warning till _set() is called
        cls._set_dict_warn_msg = (
            "A TypeError occurred when trying to retrieve a type annotation. "
            "This may be caused by annotations that use plain `|` instead of typing.Union "
            "or typing.Optional which are supported. If you wish to use the feature "
            "of setting dict as attributes with automapping to tensordict/tensorclass "
            "(`my_obj.attr = dict(...)`), consider re-writing the tensorclass with "
            "traditional type annotations."
        )
        cls._type_hints = None


def _from_tensordict_wrapper(expected_keys):
    def wrapper(cls, tensordict, non_tensordict=None):  # noqa: D417
        """Tensor class wrapper to instantiate a new tensor class object.

        Args:
            tensordict (TensorDict): Dictionary of tensor types
            non_tensordict (dict): Dictionary with non-tensor and nested tensor class objects

        """
        if not isinstance(tensordict, TensorDictBase):
            raise RuntimeError(
                f"Expected a TensorDictBase instance but got {type(tensordict)}"
            )
        # Validating keys of tensordict
        for key in tensordict.keys():
            if key not in expected_keys:
                raise ValueError(
                    f"Keys from the tensordict ({set(tensordict.keys())}) must "
                    f"correspond to the class attributes ({expected_keys})."
                )

        # Validating non-tensor keys and for key clash

        # TODO: compile doesn't like set() over an arbitrary object
        if torch.compiler.is_dynamo_compiling():
            tensor_keys = {k for k in tensordict.keys()}  # C416
        else:
            tensor_keys = set(tensordict.keys())
        if non_tensordict is not None:
            for key in list(non_tensordict.keys()):
                if key not in expected_keys:
                    raise ValueError(
                        f"Keys from the non-tensor data ({set(non_tensordict.keys())}) must "
                        f"correspond to the class attributes ({expected_keys})."
                    )
                if key in tensor_keys:
                    if non_tensordict[key] is None:
                        del non_tensordict[key]
                        continue
                    raise KeyError(
                        f"{key} is present in both tensor and non-tensor dicts."
                    )
        if not torch.compiler.is_dynamo_compiling():
            # bypass initialisation. this means we don't incur any overhead creating an
            # empty tensordict and writing values to it. we can skip this because we already
            # have a tensordict to use as the underlying tensordict
            tc = cls.__new__(cls)
            tc.__dict__["_tensordict"] = tensordict
            tc.__dict__["_non_tensordict"] = (
                non_tensordict if non_tensordict is not None else {}
            )
            # since we aren't calling the dataclass init method, we need to manually check
            # whether a __post_init__ method has been defined and invoke it if so
            if hasattr(tc, "__post_init__"):
                tc.__post_init__()
            return tc
        else:
            # TODO: things that did NOT work: **tensordict, dict(tensordict)
            return cls(
                **dict(tensordict.items()),
                **non_tensordict,
                batch_size=tensordict.batch_size,
                device=tensordict.device,
                names=tensordict.names,
            )

    return wrapper


def _memmap_(
    self,
    *,
    prefix: str | None = None,
    copy_existing: bool = False,
    executor=None,
    futures=None,
    inplace=True,
    like=False,
    memmaped: bool = False,
    share_non_tensor: bool = False,
):
    _non_tensordict = copy(self._non_tensordict)
    cls = self.__class__

    if not memmaped and prefix is not None:
        prefix = Path(prefix)
        if not prefix.exists():
            os.makedirs(prefix, exist_ok=True)

        def save_metadata(cls=cls, _non_tensordict=_non_tensordict, prefix=prefix):
            with open(prefix / "meta.json", "w") as f:
                metadata = {"_type": str(cls)}
                to_pickle = {}
                for key, value in _non_tensordict.items():
                    value = _from_shared_nontensor(value)
                    if _is_json_serializable(value):
                        metadata[key] = value
                    else:
                        to_pickle[key] = value
                json.dump(metadata, f)
                if to_pickle:
                    with open(prefix / "other.pickle", "wb") as pickle_file:
                        pickle.dump(to_pickle, pickle_file)

        if executor is None:
            save_metadata()
        else:
            futures.append(executor.submit(save_metadata))

        prefix = prefix / "_tensordict"

    td = self._tensordict._memmap_(
        prefix=prefix,
        executor=executor,
        futures=futures,
        inplace=inplace,
        like=like,
        copy_existing=copy_existing,
        share_non_tensor=share_non_tensor,
    )
    td._device = torch.device("cpu")
    if not inplace:
        result = cls._from_tensordict(td, _non_tensordict)
    else:
        result = self
    return result


def _share_memory_(self):
    self._tensordict.share_memory_()
    return self


def _load_memmap(cls, prefix: Path, metadata: dict, **kwargs):
    non_tensordict = copy(metadata)
    del non_tensordict["_type"]
    if os.path.exists(prefix / "other.pickle"):
        with open(prefix / "other.pickle", "rb") as pickle_file:
            non_tensordict.update(pickle.load(pickle_file))
    td = TensorDict.load_memmap(prefix / "_tensordict", **kwargs, non_blocking=False)
    return cls._from_tensordict(td, non_tensordict)


def __enter__(self, *args, **kwargs):
    return self._tensordict.__enter__(*args, **kwargs)


def __exit__(self, *args, **kwargs):
    return self._tensordict.__exit__(*args, **kwargs)


def _getstate(self) -> dict[str, Any]:
    """Returns a state dict which consists of tensor and non_tensor dicts for serialization.

    Returns:
        dictionary of state of tensor class

    """
    return {"tensordict": self._tensordict, "non_tensordict": self._non_tensordict}


def _setstate(self, state: dict[str, Any]) -> None:  # noqa: D417
    """Used to set the state of an object using state parameter.

    Args:
        state (dict): State parameter to set the object
    """
    self._tensordict = state.get("tensordict", None)
    self._non_tensordict = state.get("non_tensordict", None)


def _getattr(self, item: str) -> Any:
    # if not item.startswith("__"):
    if not torch.compiler.is_dynamo_compiling():
        __dict__ = self.__dict__
        _non_tensordict = __dict__.get("_non_tensordict")
    else:
        _non_tensordict = self._non_tensordict

    if _non_tensordict is not None:
        out = _non_tensordict.get(item, NO_DEFAULT)
        if out is not NO_DEFAULT:
            if (
                isinstance(self, NonTensorData)
                and item == "data"
                and (self._is_shared or self._is_memmap)
            ):
                return _from_shared_nontensor(out)
            return out
    if not torch.compiler.is_dynamo_compiling():
        _tensordict = __dict__.get("_tensordict")
    else:
        _tensordict = self._tensordict
    if _tensordict is not None:
        out = _tensordict._get_str(item, default=None)
        if out is not None:
            return out
        out = getattr(_tensordict, item, NO_DEFAULT)
        if out is not NO_DEFAULT:
            if not callable(out):
                return out
            return _wrap_method(self, item, out)
    raise AttributeError


SET_ATTRIBUTES = (
    "batch_size",
    "device",
    "_locked_tensordicts",
    "names",
    "_is_initialized",
)


def _setattr_wrapper(setattr_: Callable, expected_keys: set[str]) -> Callable:
    @functools.wraps(setattr_)
    def wrapper(self, key: str, value: Any) -> None:  # noqa: D417
        """Set the value of an attribute for the tensor class object.

        Args:
            key (str): the name of the attribute to set
            value (any): the value to set for the attribute

        """
<<<<<<< HEAD
        if not torch.compiler.is_dynamo_compiling():
            __dict__ = self.__dict__
            if (
                "_tensordict" not in __dict__
                or "_non_tensordict" not in __dict__
                or key in SET_ATTRIBUTES
            ):
                return setattr_(self, key, value)
        else:
            # Pass?
            if key in SET_ATTRIBUTES:
                # assert getattr(self, "_is_initialized", False)
                return setattr_(self, key, value)
            # if not hasattr(self, "_tensordict") or not hasattr(self, "_non_tensordict") or key in SET_ATTRIBUTES:
            #     return setattr_(self, key, value)
=======
        __dict__ = self.__dict__
        if (
            "_tensordict" not in __dict__
            or "_non_tensordict" not in __dict__
            or key in SET_ATTRIBUTES
            or key in self.__class__.__dict__
            # if we ever decide to allow anything to be written in a tc
            # or key not in self.__dataclass_fields__
        ):
            return setattr_(self, key, value)
>>>>>>> 959e46e0

        out = self.set(key, value)
        if out is not self:
            raise RuntimeError(
                "Cannot set attribute on a locked tensorclass, even if "
                "clone_on_set is set to True. Use my_obj.set(...) instead."
            )

    return wrapper


def _wrap_td_method(funcname, *, copy_non_tensor=False, no_wrap=False):
    def wrapped_func(self, *args, **kwargs):
        if not torch.compiler.is_dynamo_compiling():
            td = super(type(self), self).__getattribute__("_tensordict")
        else:
            td = self._tensordict

        result = getattr(td, funcname)(*args, **kwargs)

        if no_wrap:
            return result

        def check_out(kwargs, result):
            out = kwargs.get("out")
            if out is result:
                # No need to transform output
                return True
            return False

        if isinstance(result, TensorDictBase) and not check_out(kwargs, result):
            if result is td:
                return self
            if not torch.compiler.is_dynamo_compiling():
                nontd = super(type(self), self).__getattribute__("_non_tensordict")
            else:
                nontd = self._non_tensordict
            if copy_non_tensor:
                # use tree_map to copy
                nontd = tree_map(lambda x: x, nontd)
            if not torch.compiler.is_dynamo_compiling():
                return super(type(self), self).__getattribute__("_from_tensordict")(
                    result, nontd
                )
            else:
                return self._from_tensordict(result, nontd)
        return result

    return wrapped_func


def _wrap_method(self, attr, func):
    warnings.warn(
        f"The method {func} wasn't explicitly implemented for tensorclass. "
        f"This fallback will be deprecated in future releases because it is inefficient "
        f"and non-compilable. Please raise an issue in tensordict repo to support this method!"
    )

    @functools.wraps(func)
    def wrapped_func(*args, **kwargs):
        args = tuple(_arg_to_tensordict(arg) for arg in args)
        kwargs = {key: _arg_to_tensordict(value) for key, value in kwargs.items()}
        res = func(*args, **kwargs)
        if isinstance(res, TensorDictBase):
            if attr.endswith("_"):
                # in-place operation, return the current object
                return self
            elif attr in _CLEAR_METADATA:
                # this is an attribute where copying the metadata makes no sense, e.g.
                # .all or .any, so we replace all values with None
                return type(self)._from_tensordict(
                    res, {k: None for k in self._non_tensordict}
                )
            # create a new tensorclass from res and copy the metadata from self
            return type(self)._from_tensordict(res, dict(self._non_tensordict))
        return res

    if not torch.compiler.is_dynamo_compiling():
        wrapped_func = functools.wraps(func)(wrapped_func)

    return wrapped_func


def _update(
    self,
    input_dict_or_td: dict[str, CompatibleType] | T,
    clone: bool = False,
    inplace: bool = False,
    *,
    keys_to_update: Sequence[NestedKey] | None = None,
    non_blocking: bool = False,
):
    if isinstance(input_dict_or_td, dict):
        input_dict_or_td = self.from_dict(input_dict_or_td)

    if is_tensorclass(input_dict_or_td):
        self._tensordict.update(input_dict_or_td.__dict__["_tensordict"])
        self._non_tensordict.update(input_dict_or_td.__dict__["_non_tensordict"])
        return self

    non_tensordict = {}
    for key, value in input_dict_or_td.items():
        if is_non_tensor(value):
            non_tensordict[key] = value.data

    self._tensordict.update(
        input_dict_or_td.exclude(*non_tensordict.keys()),
        clone=clone,
        inplace=inplace,
        keys_to_update=keys_to_update,
        non_blocking=non_blocking,
    )
    self._non_tensordict.update(non_tensordict)
    return self


def _update_(
    self,
    input_dict_or_td: dict[str, CompatibleType] | T,
    clone: bool = False,
    inplace: bool = False,
    *,
    keys_to_update: Sequence[NestedKey] | None = None,
    non_blocking: bool = False,
):
    if isinstance(input_dict_or_td, dict):
        input_dict_or_td = self.from_dict(input_dict_or_td, batch_size=self.batch_size)

    if is_tensorclass(input_dict_or_td):
        self._tensordict.update_(input_dict_or_td._tensordict)
        self._non_tensordict.update(input_dict_or_td._non_tensordict)
        return self

    non_tensordict = {}
    for key, value in input_dict_or_td.items():
        if is_non_tensor(value):
            non_tensordict[key] = value.data

    self._tensordict.update_(
        input_dict_or_td.exclude(*non_tensordict.keys()),
        clone=clone,
        inplace=inplace,
        keys_to_update=keys_to_update,
        non_blocking=non_blocking,
    )
    self._non_tensordict.update(non_tensordict)
    return self


def _update_at_(
    self,
    input_dict_or_td: dict[str, CompatibleType] | T,
    index: IndexType,
    clone: bool = False,
    *,
    keys_to_update: Sequence[NestedKey] | None = None,
    non_blocking: bool = False,
):
    if isinstance(input_dict_or_td, dict):
        input_dict_or_td = self.from_dict(input_dict_or_td, batch_size=self.batch_size)

    if is_tensorclass(input_dict_or_td):
        self._tensordict.update(input_dict_or_td._tensordict)
        self._non_tensordict.update(input_dict_or_td._non_tensordict)
        return self

    non_tensordict = {}
    for key, value in input_dict_or_td.items():
        if is_non_tensor(value):
            non_tensordict[key] = value.data

    self._tensordict.update_at_(
        input_dict_or_td.exclude(*non_tensordict.keys()),
        index=index,
        clone=clone,
        keys_to_update=keys_to_update,
        non_blocking=non_blocking,
    )
    self._non_tensordict.update(non_tensordict)
    return self


def _wrap_classmethod(td_cls, cls, func):
    @functools.wraps(func)
    def wrapped_func(*args, **kwargs):
        res = func.__get__(td_cls)(*args, **kwargs)
        # res = func(*args, **kwargs)
        if isinstance(res, TensorDictBase):
            # create a new tensorclass from res and copy the metadata from self
            return cls._from_tensordict(res)
        return res

    return wrapped_func


def _getitem(self, item: NestedKey) -> Any:
    """Retrieve the class object at the given index. Indexing will happen for nested tensors as well.

    Args:
       item (int or any other valid index type): index of the object to retrieve

    Returns:
        Tensor class object at the given index

    """
    if isinstance(item, str) or (
        isinstance(item, tuple) and all(isinstance(_item, str) for _item in item)
    ):
        raise ValueError(f"Invalid indexing arguments: {item}.")
    # tensor_res = super(type(self), self).__getattribute__("_tensordict")[item]
    tensor_res = self.__dict__["_tensordict"][item]
    return _from_tensordict_with_copy(self, tensor_res)  # device=res.device)


def _setitem(self, item: NestedKey, value: Any) -> None:  # noqa: D417
    """Set the value of the Tensor class object at the given index. Note that there is no strict validation on non-tensor values.

    Args:
        item (int or any other valid index type): index of the object to set
        value (any): value to set for the item

    """
    if isinstance(item, str) or (
        isinstance(item, tuple) and all(isinstance(_item, str) for _item in item)
    ):
        raise ValueError(f"Invalid indexing arguments: {item}.")

    if not is_tensorclass(value) and not isinstance(
        value, (TensorDictBase, numbers.Number, Tensor)
    ):
        raise ValueError(
            f"__setitem__ only supports tensorclasses, tensordicts,"
            f" numeric scalars and tensors. Got {type(value)}"
        )

    if is_tensorclass(value):
        if not isinstance(value, self.__class__):
            self_keys = set().union(self._non_tensordict, self._tensordict.keys())
            value_keys = set().union(value._non_tensordict, value._tensordict.keys())
            if self_keys != value_keys:
                # if tensorclass but different class ensure that all keys are equal
                raise ValueError(
                    "__setitem__ is only allowed for same-class or "
                    "compatible class (i.e. same members) assignment"
                )

        # Validating the non-tensor data before setting the item
        for key, val in value._non_tensordict.items():
            # Raise a warning if non_tensor data doesn't match
            if (
                key in self._non_tensordict.keys()
                and val is not self._non_tensordict[key]
            ):
                warnings.warn(
                    f"Meta data at {repr(key)} may or may not be equal, "
                    f"this may result in undefined behaviours",
                    category=UserWarning,
                    stacklevel=2,
                )

        for key in value._tensordict.keys():
            # Making sure that the key-clashes won't happen, if the key is present
            # in tensor data in value we will honor that and remove the key-value
            # pair from non-tensor data
            if key in self._non_tensordict.keys():
                del self._non_tensordict[key]

        self._tensordict[item] = value._tensordict
    elif isinstance(value, TensorDictBase):  # it is one of accepted "broadcast" types
        # attempt broadcast on all tensordata and nested tensorclasses
        self._tensordict[item] = value.filter_non_tensor_data()
        self._non_tensordict.update(
            {
                key: val.data
                for key, val in value.items(is_leaf=is_non_tensor, leaves_only=True)
            }
        )
    else:
        # int, float etc.
        self._tensordict[item] = value


def _repr(self) -> str:
    """Return a string representation of Tensor class object."""
    fields = _all_td_fields_as_str(self._tensordict)
    field_str = [fields] if fields else []
    non_tensor_fields = _all_non_td_fields_as_str(self._non_tensordict)
    batch_size_str = indent(f"batch_size={self.batch_size}", 4 * " ")
    device_str = indent(f"device={self.device}", 4 * " ")
    is_shared_str = indent(f"is_shared={self.is_shared()}", 4 * " ")
    if len(non_tensor_fields) > 0:
        non_tensor_field_str = indent(
            ",\n".join(non_tensor_fields),
            4 * " ",
        )
        string = ",\n".join(
            field_str
            + [non_tensor_field_str, batch_size_str, device_str, is_shared_str]
        )
    else:
        string = ",\n".join(field_str + [batch_size_str, device_str, is_shared_str])
    return f"{self.__class__.__name__}(\n{string})"


def _len(self) -> int:
    """Returns the length of first dimension, if there is, otherwise 0."""
    return len(self._tensordict)


def _to_dict(self) -> dict:
    td_dict = self._tensordict.to_dict()
    td_dict.update(self._non_tensordict)
    return td_dict


def _from_dict(cls, input_dict, batch_size=None, device=None, batch_dims=None):
    # we pass through a tensordict because keys could be passed as NestedKeys
    # We can't assume all keys are strings, otherwise calling cls(**kwargs)
    # would work ok

    td = TensorDict.from_dict(
        input_dict, batch_size=batch_size, device=device, batch_dims=batch_dims
    )
    non_tensor = {}

    # Note: this won't deal with sub-tensordicts which may or may not be tensorclasses.
    # We don't want to enforce them to be tensorclasses so we can't do much about it...
    for key, value in list(td.items()):
        if is_non_tensor(value):
            non_tensor[key] = value.data
            del td[key]

    return cls.from_tensordict(tensordict=td, non_tensordict=non_tensor)


def _from_dict_instance(
    self, input_dict, batch_size=None, device=None, batch_dims=None
):
    if batch_dims is not None and batch_size is not None:
        raise ValueError("Cannot pass both batch_size and batch_dims to `from_dict`.")
    from tensordict import TensorDict

    batch_size_set = torch.Size(()) if batch_size is None else batch_size
    # TODO: this is a bit slow and will be a bottleneck every time td[idx] = dict(subtd)
    # is called when there are non tensor data in it
    if not _is_tensor_collection(type(input_dict)):
        input_tdict = TensorDict.from_dict(input_dict)
    else:
        input_tdict = input_dict
    trsf_dict = {}
    for key, value in list(input_tdict.items()):
        # cur_value = getattr(self, key, None)
        cur_value = self.get(key, None)
        if _is_tensor_collection(type(cur_value)):
            trsf_dict[key] = cur_value.from_dict_instance(
                value, batch_size=[], device=device, batch_dims=None
            )
        elif not isinstance(cur_value, torch.Tensor) and is_non_tensor(value):
            trsf_dict[key] = value.data
        elif cur_value is not None and not isinstance(cur_value, torch.Tensor):
            # This is slightly unsafe but will work with bool, float and int
            try:
                trsf_dict[key] = type(cur_value)(value)
            except Exception:
                trsf_dict[key] = input_dict[key]
        else:
            trsf_dict[key] = value
    out = type(self)(
        **trsf_dict,
        batch_size=batch_size_set,
        device=device,
    )
    # check that
    if batch_size is None:
        out._tensordict.auto_batch_size_()
    return out


def _to_tensordict(self) -> TensorDict:
    """Convert the tensorclass into a regular TensorDict.

    Makes a copy of all entries. Memmap and shared memory tensors are converted to
    regular tensors.

    Returns:
        A new TensorDict object containing the same values as the tensorclass.

    """
    td = self._tensordict.to_tensordict()
    for key, val in self._non_tensordict.items():
        td.set_non_tensor(key, val)
    return td


def _device(self) -> torch.device:
    """Retrieves the device type of tensor class."""
    return self._tensordict.device


def _device_setter(self, value: DeviceType) -> None:
    raise RuntimeError(
        "device cannot be set using tensorclass.device = device, "
        "because device cannot be updated in-place. To update device, use "
        "tensorclass.to(new_device), which will return a new tensorclass "
        "on the new device."
    )


def _set(
    self, key: NestedKey, value: Any, inplace: bool = False, non_blocking: bool = False
):
    """Sets a new key-value pair.

    Args:
        key (str, tuple of str): name of the key to be set.
           If tuple of str it is equivalent to chained calls of getattr
           followed by a final setattr.
        value (Any): value to be stored in the tensorclass
        inplace (bool, optional): if ``True``, set will tentatively try to
            update the value in-place. If ``False`` or if the key isn't present,
            the value will be simply written at its destination.

    Returns:
        self

    """
    if isinstance(key, str):
        cls = type(self)
        __dict__ = self.__dict__
        if __dict__["_tensordict"].is_locked:
            raise RuntimeError(_LOCK_ERROR)
        if key in ("batch_size", "names", "device"):
            # handled by setattr
            return
        expected_keys = cls.__expected_keys__
        if key not in expected_keys:
            raise AttributeError(
                f"Cannot set the attribute '{key}', expected attributes are {expected_keys}."
            )

        def set_tensor(
            key=key, value=value, inplace=inplace, non_blocking=non_blocking
        ):
            # Avoiding key clash, honoring the user input to assign tensor type data to the key
            if key in self._non_tensordict.keys():
                if inplace:
                    raise RuntimeError(
                        f"Cannot update an existing entry of type {type(self._non_tensordict.get(key))} with a value of type {type(value)}."
                    )
                del self._non_tensordict[key]
            self._tensordict.set(key, value, inplace=inplace, non_blocking=non_blocking)
            return self

        def _is_castable(datatype):
            return issubclass(datatype, (int, float, np.ndarray))

        if cls.autocast:
            type_hints = cls._type_hints
            if type_hints is not None:
                target_cls = type_hints.get(key, _AnyType)
            else:
                warnings.warn("type_hints are none, cannot perform auto-casting")
                target_cls = _AnyType

            if isinstance(value, dict):
                if _is_tensor_collection(target_cls):
                    value = target_cls.from_dict(value)
                    self._tensordict.set(
                        key, value, inplace=inplace, non_blocking=non_blocking
                    )
                    return self
                elif type_hints is None:
                    warnings.warn(type(self)._set_dict_warn_msg)
            elif value is not None and issubclass(
                target_cls, tuple(tensordict_lib.base._ACCEPTED_CLASSES)
            ):
                try:
                    if not issubclass(type(value), target_cls):
                        if issubclass(target_cls, torch.Tensor):
                            # first convert to tensor to make sure that the dtype is preserved
                            value = torch.as_tensor(value)
                        cast_val = _cast_funcs[target_cls](value)
                    else:
                        cast_val = value
                except TypeError:
                    raise TypeError(
                        f"Failed to cast the value {key} to the type annotation {target_cls}."
                    )
                return set_tensor(value=cast_val)
            elif value is not None and target_cls is not _AnyType:
                value = _cast_funcs[target_cls](value)
            elif target_cls is _AnyType and _is_castable(type(value)):
                return set_tensor()
        else:
            if isinstance(value, tuple(tensordict_lib.base._ACCEPTED_CLASSES)):
                return set_tensor()

        # Avoiding key clash, honoring the user input to assign non-tensor data to the key
        if key in self._tensordict.keys():
            if inplace:
                raise RuntimeError(
                    f"Cannot update an existing entry of type {type(self._tensordict.get(key))} with a value of type {type(value)}."
                )
            self._tensordict.del_(key)
        # Saving all non-tensor attributes
        self._non_tensordict[key] = value
        return self

    if isinstance(key, tuple) and len(key):
        key = _unravel_key_to_tuple(key)
        if len(key) > 1:
            return self.set(key[0], getattr(self, key[0]).set(key[1:], value))
        out = self.set(key[0], value)
        return out
    raise ValueError(
        f"Supported type for key are str and tuple, got {key} of type {type(key)}"
    )


def _set_str(
    self,
    key: NestedKey,
    value: str,
    *,
    inplace: bool,
    validated: bool,
    ignore_lock: bool = False,
    non_blocking: bool = False,
):
    if key in self._non_tensordict:
        if isinstance(value, (NonTensorData, NonTensorStack)):
            self._non_tensordict[key] = value.data
            return self
        del self._non_tensordict[key]
    self._tensordict._set_str(
        key,
        value,
        inplace=inplace,
        validated=validated,
        ignore_lock=ignore_lock,
        non_blocking=non_blocking,
    )
    return self


def _set_at_str(
    self,
    key: NestedKey,
    value: str,
    idx,
    *,
    validated: bool,
    non_blocking: bool = False,
):
    if key in self._non_tensordict:
        if isinstance(value, (NonTensorData, NonTensorStack)):
            self._non_tensordict[key] = value.data
            return self
        del self._non_tensordict[key]
    self._tensordict._set_at_str(
        key, value, idx, validated=validated, non_blocking=non_blocking
    )
    return self


def _del_(self, key):
    key = _unravel_key_to_tuple(key)
    if len(key) > 1:
        td = self.get(key[0])
        td.del_(key[1:])
        return
    if key[0] in self._tensordict.keys():
        self._tensordict.del_(key[0])
        # self.set(key[0], None)
    elif key[0] in self._non_tensordict.keys():
        self._non_tensordict[key[0]] = None
    else:
        raise KeyError(f"Key {key} could not be found in tensorclass {self}.")
    return


def _set_at_(
    self, key: NestedKey, value: Any, idx: IndexType, non_blocking: bool = False
):
    if key in self._non_tensordict:
        del self._non_tensordict[key]
    return self._tensordict.set_at_(key, value, idx, non_blocking=non_blocking)


def _get(self, key: NestedKey, default: Any = NO_DEFAULT):
    """Gets the value stored with the input key.

    Args:
        key (str, tuple of str): key to be queried. If tuple of str it is
            equivalent to chained calls of getattr.
        default: default value if the key is not found in the tensorclass.

    Returns:
        value stored with the input key

    """
    if isinstance(key, str):
        key = (key,)

    if isinstance(key, tuple):
        try:
            if len(key) > 1:
                return getattr(self, key[0]).get(key[1:])
            return getattr(self, key[0])
        except AttributeError:
            if default is NO_DEFAULT:
                raise
            return default
    raise ValueError(f"Supported type for key are str and tuple, got {type(key)}")


def _get_at(self, key: NestedKey, idx, default: Any = NO_DEFAULT):
    try:
        return self.get(key, NO_DEFAULT)[idx]
    except AttributeError:
        if default is NO_DEFAULT:
            raise
        return default


def _batch_size(self) -> torch.Size:
    """Retrieves the batch size for the tensor class.

    Returns:
        batch size (torch.Size)

    """
    return self._tensordict.batch_size


def _batch_size_setter(self, new_size: torch.Size) -> None:  # noqa: D417
    """Set the value of batch_size.

    Args:
        new_size (torch.Size): new_batch size to be set

    """
    self._tensordict._batch_size_setter(new_size)


def _names(self) -> torch.Size:
    """Retrieves the dim names for the tensor class.

    Returns:
        names (list of str)

    """
    return self._tensordict.names


def _names_setter(self, names: str) -> None:  # noqa: D417
    """Set the value of ``tensorclass.names``.

    Args:
        names (sequence of str)

    """
    self._tensordict.names = names


def _state_dict(
    self, destination=None, prefix="", keep_vars=False, flatten=False
) -> dict[str, Any]:
    """Returns a state_dict dictionary that can be used to save and load data from a tensorclass."""
    state_dict = {
        "_tensordict": super(type(self), self)
        .__getattribute__("_tensordict")
        .state_dict(
            destination=destination, prefix=prefix, keep_vars=keep_vars, flatten=flatten
        )
    }
    state_dict["_non_tensordict"] = copy(self._non_tensordict)
    return state_dict


def _load_state_dict(
    self, state_dict: dict[str, Any], strict=True, assign=False, from_flatten=False
):
    """Loads a state_dict attemptedly in-place on the destination tensorclass."""
    for key, item in state_dict.items():
        # keys will never be nested which facilitates everything, but let's
        # double check in case someone does something nasty
        if not isinstance(key, str):
            raise TypeError("Only str keys are allowed when calling load_state_dict.")
        if key == "_non_tensordict":
            for sub_key, sub_item in item.items():
                # sub_item is the state dict of a tensorclass
                if isinstance(sub_item, dict) and "_non_tensordict" in sub_item:
                    raise RuntimeError(
                        "Loading a saved tensorclass on a uninitialized tensorclass is not allowed"
                    )
                else:
                    # check that sub_key is part of the tensorclass
                    if sub_key not in self.__class__.__dataclass_fields__:
                        raise KeyError(
                            f"Key '{sub_key}' wasn't expected in the state-dict."
                        )
                    super(type(self), self).__getattribute__("_non_tensordict")[
                        sub_key
                    ] = sub_item
        elif key == "_tensordict":
            for sub_key in item.keys():
                if (
                    sub_key not in self.__class__.__dataclass_fields__
                    and sub_key not in ("__batch_size", "__device")
                ):
                    raise KeyError(
                        f"Key '{sub_key}' wasn't expected in the state-dict."
                    )
            super(type(self), self).__getattribute__("_tensordict").load_state_dict(
                item, strict=strict, assign=assign, from_flatten=from_flatten
            )
        else:
            raise KeyError(f"Key '{key}' wasn't expected in the state-dict.")

    return self


def _eq(self, other: object) -> bool:
    """Compares the Tensor class object to another object for equality. However, the equality check for non-tensor data is not performed.

    Args:
        other: object to compare to this object. Can be a tensorclass, a
            tensordict or any compatible type (int, float or tensor), in
            which case the equality check will be propagated to the leaves.

    Returns:
        False if the objects are of different class types, Tensorclass of boolean
        values for tensor attributes and None for non-tensor attributes

    Examples:
        >>> @tensorclass
        ... class MyClass:
        ...     x: Tensor
        ...     y: "MyClass"
        ...     z: str
        ...
        >>> c1 = MyClass(
        ...     x=torch.randn(3, 4),
        ...     y=MyClass(
        ...         x=torch.randn(3, 4, 1),
        ...         y=None,
        ...         z="bar",
        ...         batch_size=[3, 4, 1],
        ...     ),
        ...     z="foo",
        ...     batch_size=[3, 4],
        ... )
        >>> c2 = c1.clone()
        >>> print(c1 == c2)
        MyClass(
            x=Tensor(shape=torch.Size([3, 4]), device=cpu, dtype=torch.bool, is_shared=False),
            y=MyClass(
                x=Tensor(shape=torch.Size([3, 4, 1]), device=cpu, dtype=torch.bool, is_shared=False),
                y=None,
                z=None,
                batch_size=torch.Size([3, 4, 1]),
                device=None,
                is_shared=False),
            z=None,
            batch_size=torch.Size([3, 4]),
            device=None,
            is_shared=False)
        >>> assert (c1 == c2).all()
        >>> assert (c1[:2] == c2[:2]).all()
        >>> assert not (c1 == c2.apply(lambda x: x+1)).all()

    """
    if not is_tensor_collection(other) and not isinstance(
        other, (dict, numbers.Number, Tensor)
    ):
        return False
    if is_tensorclass(other):
        tensor = self._tensordict == other._tensordict
    elif _is_tensor_collection(type(other)):
        # other can be a tensordict reconstruction of self, in which case we discard
        # the non-tensor data
        tensor = self.filter_non_tensor_data() == other.filter_non_tensor_data()
    else:
        tensor = self._tensordict == other
    return _from_tensordict_with_none(self, tensor)


def _ne(self, other: object) -> bool:
    """Compare the Tensor class object to another object for inequality. However, the equality check for non-tensor data is not performed.

    Args:
        other: object to compare to this object

    Returns:
        False if the objects are of different class types, Tensorclass of boolean values for tensor attributes and None for non-tensor attributes

    Examples:
        >>> @tensorclass
        ... class MyClass:
        ...     x: Tensor
        ...     y: "MyClass"
        ...     z: str
        ...
        >>> c1 = MyClass(
        ...     x=torch.randn(3, 4),
        ...     y=MyClass(
        ...         x=torch.randn(3, 4, 1),
        ...         y=None,
        ...         z="bar",
        ...         batch_size=[3, 4, 1],
        ...     ),
        ...     z="foo",
        ...     batch_size=[3, 4],
        ... )
        >>> c2 = c1.clone()
        >>> print(c1 != c2)
        MyClass(
            x=Tensor(shape=torch.Size([3, 4]), device=cpu, dtype=torch.bool, is_shared=False),
            y=MyClass(
                x=Tensor(shape=torch.Size([3, 4, 1]), device=cpu, dtype=torch.bool, is_shared=False),
                y=None,
                z=None,
                batch_size=torch.Size([3, 4, 1]),
                device=None,
                is_shared=False),
            z=None,
            batch_size=torch.Size([3, 4]),
            device=None,
            is_shared=False)
        >>> c2 = c2.apply(lambda x: x+1)
        >>> assert (c1 != c2).all()

    """
    if not is_tensor_collection(other) and not isinstance(
        other, (dict, numbers.Number, Tensor)
    ):
        return True
    if is_tensorclass(other):
        tensor = self._tensordict != other._tensordict
    elif _is_tensor_collection(type(other)):
        # other can be a tensordict reconstruction of self, in which case we discard
        # the non-tensor data
        tensor = self._tensordict != other.exclude(*self._non_tensordict.keys())
    else:
        tensor = self._tensordict != other
    return _from_tensordict_with_none(self, tensor)


def _or(self, other: object) -> bool:
    """Compares the Tensor class object to another object for logical OR. However, the logical OR check for non-tensor data is not performed.

    Args:
        other: object to compare to this object. Can be a tensorclass, a
            tensordict or any compatible type (int, float or tensor), in
            which case the equality check will be propagated to the leaves.

    Returns:
        False if the objects are of different class types, Tensorclass of boolean
        values for tensor attributes and None for non-tensor attributes

    """
    if not is_tensor_collection(other) and not isinstance(
        other, (dict, numbers.Number, Tensor)
    ):
        return False
    if is_tensorclass(other):
        tensor = self._tensordict | other._tensordict
    elif _is_tensor_collection(type(other)):
        # other can be a tensordict reconstruction of self, in which case we discard
        # the non-tensor data
        tensor = self._tensordict | other.exclude(*self._non_tensordict.keys())
    else:
        tensor = self._tensordict | other
    return _from_tensordict_with_none(self, tensor)


def _xor(self, other: object) -> bool:
    """Compares the Tensor class object to another object for exclusive OR. However, the exclusive OR check for non-tensor data is not performed.

    Args:
        other: object to compare to this object. Can be a tensorclass, a
            tensordict or any compatible type (int, float or tensor), in
            which case the equality check will be propagated to the leaves.

    Returns:
        False if the objects are of different class types, Tensorclass of boolean
        values for tensor attributes and None for non-tensor attributes

    """
    if not is_tensor_collection(other) and not isinstance(
        other, (dict, numbers.Number, Tensor)
    ):
        return False
    if is_tensorclass(other):
        tensor = self._tensordict ^ other._tensordict
    elif _is_tensor_collection(type(other)):
        # other can be a tensordict reconstruction of self, in which case we discard
        # the non-tensor data
        tensor = self._tensordict ^ other.exclude(*self._non_tensordict.keys())
    else:
        tensor = self._tensordict ^ other
    return _from_tensordict_with_none(self, tensor)


def _non_tensor_items(self, include_nested=False):
    if include_nested:
        return self.non_tensor_items() + self._tensordict.non_tensor_items(
            include_nested=True
        )
    else:
        return list(self._non_tensordict.items())


def _bool(self):
    raise RuntimeError("Converting a tensorclass to boolean value is not permitted")


def _single_td_field_as_str(key, item, tensordict):
    """Returns a string as a  key-value pair of tensordict.

    Args:
        key (str): key of tensor dict item
        item (tensor type): value to be returned for key
        tensordict (Tensordict): Tensordict object

    Returns:
        String representation of a key-value pair

    """
    if is_tensor_collection(type(item)):
        return f"{key}={repr(tensordict[key])}"
    return f"{key}={_get_repr(item)}"


def _all_td_fields_as_str(td: TensorDictBase) -> str:
    """Returns indented representation of tensor dict values as a key-value pairs.

    Args:
        td (TensorDict) : Tensordict object

    Returns:
        String representation of all tensor data

    """
    return indent(
        ",\n".join(
            sorted([_single_td_field_as_str(key, item, td) for key, item in td.items()])
        ),
        4 * " ",
    )


def _all_non_td_fields_as_str(src_dict) -> list:
    """Returns a list of string representation of non-tensor key-value pairs.

    Args:
        src_dict (dict): non_tensor_dict

    Returns:
        result (list): list of strings with key-value representation

    """
    result = []
    for key, val in src_dict.items():
        if not is_tensor_collection(val):
            result.append(f"{key}={repr(val)}")

    return result


def _unbind(self, dim: int):
    """Returns a tuple of indexed tensorclass instances unbound along the indicated dimension.

    Resulting tensorclass instances will share the storage of the initial tensorclass instance.

    """
    # TODO: dynamo doesn't like copy, using dict instead
    return tuple(
        type(self)._from_tensordict(td, non_tensordict=dict(self._non_tensordict))
        for td in self._tensordict.unbind(dim)
    )


################
# Custom classes
# --------------

NONTENSOR_HANDLED_FUNCTIONS = []

_MP_MANAGER = None


def _mp_manager():
    global _MP_MANAGER
    if _MP_MANAGER is None:
        _MP_MANAGER = Manager()
    return _MP_MANAGER


@tensorclass
class NonTensorData:
    """A carrier for non-tensordict data.

    This class can be used whenever non-tensor data needs to be carrier at
    any level of a tensordict instance.

    :class:`~tensordict.tensorclass.NonTensorData` instances can be created
    explicitely or using :meth:`~tensordict.TensorDictBase.set_non_tensor`.

    This class is serializable using :meth:`tensordict.TensorDictBase.memmap`
    and related methods, and can be loaded through :meth:`~tensordict.TensorDictBase.load_memmap`.
    If the content of the object is JSON-serializable, it will be serializsed in
    the `meta.json` file in the directory pointed by the parent key of the `NoneTensorData`
    object. If it isn't, serialization will fall back on pickle. This implies
    that we assume that the content of this class is either json-serializable or
    pickable, and it is the user responsibility to make sure that one of these
    holds. We try to avoid pickling/unpickling objects for performance and security
    reasons (as pickle can execute arbitrary code during loading).

    .. note:: if the data passed to :class:`NonTensorData` is a :class:`NonTensorData`
        itself, the data from the nested object will be gathered.

        >>> non_tensor = NonTensorData("a string!")
        >>> non_tensor = NonTensorData(non_tensor)
        >>> assert non_tensor.data == "a string!"

    .. note:: To faciliate ``NonTensorData`` integration in tensordict, the
        :meth:`~tensordict.TensorDictBase.__getitem__` and :meth:`~tensordict.TensorDictBase.__setitem__`
        are overloaded to set non-tensor data appropriately (unlike :meth:`~tensordict.TensorDictBase.set`
        and :meth:`~tensordict.TensorDictBase.get` which are reserved for tensor-like
        objects):

        >>> td = TensorDict({"a": torch.zeros(3)}, batch_size=[3])
        >>> td["a"]  # gets a tensor
        >>> td["b"] = "a string!"
        >>> assert td["b"] == "a string!"
        >>> # indexing preserves the meta-data
        >>> assert td[0]["b"] == "a string!"
        >>> td.get("b")  # returns the NonTensorData

    .. note:: Unlike other tensorclass classes, :class:`NonTensorData` supports
        comparisons of two non-tensor data through :meth:`~.__eq__`, :meth:`~.__ne__`,
        :meth:`~.__xor__` or :meth:`~.__or__`. These operations return a tensor
        of shape `batch_size`. For compatibility with `<a tensordict> == <float_number>`,
        comparison with non-:class:`NonTensorData` will always return an empty
        :class:`NonTensorData`.

        >>> a = NonTensorData(True, batch_size=[])
        >>> b = NonTensorData(True, batch_size=[])
        >>> assert a == b
        >>> assert not (a != b)
        >>> assert not (a ^ b)
        >>> assert a | b
        >>> # The output is a tensor of shape batch-size
        >>> a = NonTensorData(True, batch_size=[3])
        >>> b = NonTensorData(True, batch_size=[3])
        >>> print(a == b)
        tensor([True, True, True])

    .. note:: Stacking :class:`NonTensorData` instances results in either
        a single :class:`NonTensorData` instance if all shapes match, or a
        :class:`~tensordict.LazyStackedTensorDict` object if the content
        mismatch. To get to this result, the content of the :class:`NonTensorData`
        instances must be compared, which can be computationally intensive
        depending on what this content is.

        >>> data = torch.stack([NonTensorData(1, batch_size=[]) for _ in range(10)])
        >>> data
        NonTensorData(
            data=1,
            batch_size=torch.Size([10]),
            device=None,
            is_shared=False)
        >>> data = torch.stack([NonTensorData(i, batch_size=[3,]) for i in range(10)], 1)
        >>> data[:, 0]
        NonTensorData(
            data=0,
            batch_size=torch.Size([3]),
            device=None,
            is_shared=False)

    .. note:: Non-tensor data can be filtered out from a tensordict using
        :meth:`~tensordict.TensorDictBase.filter_non_tensor`.

    Examples:
        >>> # create an instance explicitly
        >>> non_tensor = NonTensorData("a string!", batch_size=[]) # batch-size can be anything
        >>> data = TensorDict({}, batch_size=[3])
        >>> data.set_non_tensor(("nested", "key"), "a string!")
        >>> assert isinstance(data.get(("nested", "key")), NonTensorData)
        >>> assert data.get_non_tensor(("nested", "key")) == "a string!"
        >>> # serialization
        >>> class MyPickableClass:
        ...     value = 10
        >>> data.set_non_tensor("pickable", MyPickableClass())
        >>> import tempfile
        >>> with tempfile.TemporaryDirectory() as tmpdir:
        ...     data.memmap(tmpdir)
        ...     loaded = TensorDict.load_memmap(tmpdir)
        ...     # print directory path
        ...     print_directory_tree(tmpdir)
        Directory size: 511.00 B
        tmp2cso9og_/
            pickable/
                _tensordict/
                    meta.json
                other.pickle
                meta.json
            nested/
                key/
                    _tensordict/
                        meta.json
                    meta.json
                meta.json
            meta.json
        >>> assert loaded.get_non_tensor("pickable").value == 10

    .. note:: __Preallocation__ is also possible with ``NonTensorData``.
      This class can handle conversion from ``NonTensorData`` to
      ``NonTensorStack`` where appropriate, as the following example
      demonstrates:

        >>> td = TensorDict({"val": NonTensorData(data=0, batch_size=[10])}, [10])
        >>> print(td)
        TensorDict(
            fields={
                val: NonTensorData(
                    data=0,
                    _metadata=None,
                    _is_non_tensor=True,
                    batch_size=torch.Size([10]),
                    device=None,
                    is_shared=False)},
            batch_size=torch.Size([10]),
            device=None,
            is_shared=False)
        >>> print(td["val"])
        0
        >>> newdata = TensorDict({"val": NonTensorData(data=1, batch_size=[5])}, [5])
        >>> td[1::2] = newdata
        >>> print(td)
        TensorDict(
            fields={
                val: NonTensorStack(
                    [0, 1, 0, 1, 0, 1, 0, 1, 0, 1],
                    batch_size=torch.Size([10]),
                    device=None)},
            batch_size=torch.Size([10]),
            device=None,
            is_shared=False)
        >>> print(td["val"])  # the stack is automatically converted to a list
        [0, 1, 0, 1, 0, 1, 0, 1, 0, 1]

      If the value is unique, the ``NonTensorData`` container is kept and
      retrieving the value only returns this value. If a ``NonTensorStack``
      is used, ``__getitem__`` will return the list of values instead.
      This makes the two operations not exactly interchangeable. The reason
      for this inconsistency is that a single ``NonTensorData`` with a non-empty
      batch-size is intended to be used as a metadata carrier for bigger
      tensordicts, whereas ``NonTensorStack`` usage is aimed at allocating
      one metadata atom to each corresponding batch element.

    .. note::
      ``NonTensorData`` can be shared between processes. In fact, both
      :meth:`~tensordict.TensorDict.memmap_` (and the likes) and
      :meth:`~tensordict.TensorDict.share_memory_` will produce sharable
      instances.

      Valid methods to write data are :meth:`~tensordict.TensorDictBase.update`
      with the `inplace=True` flag and :meth:`~tensordict.TensorDictBase.update_`
      or :meth:`~tensordict.TensorDictBase.update_at_`.

        >>> if __name__ == "__main__":
        ...     td = TensorDict({"val": NonTensorData(data=0, batch_size=[])}, [])
        ...     td.share_memory_()
        ...     td.update_(TensorDict({"val": NonTensorData(data=1, batch_size=[])}, []))  # works
        ...     td.update(TensorDict({"val": NonTensorData(data=1, batch_size=[])}, []), inplace=True)  # works
        ...     td["val"] = 1  # breaks

      A shared ``NonTensorData`` is writable whenever its content is a ``str``,
      ``int``, ``float``, ``bool``, ``dict`` or ``list`` instance. Other types
      (e.g., dataclasses) will not raise an exception during the call to
      ``memmap_`` or ``share_memory_`` but they will cause the code to break
      when the data is overwritten.

        >>> @dataclass
        ... class MyClass:
        ...     string: str
        ...
        >>> if __name__ == "__main__":
        ...     td = TensorDict({"val": MyClass("a string!")}, [])
        ...     td.share_memory_()  # works and can be shared between processes
        ...     td.update_(TensorDict({"val": MyClass("another string!")}, []))  # breaks!

      :class:`~tensordict.tensorclass.TensorStack` instances are also sharable
      in a similar way. Crucially, preallocation must be properly handled for
      this to work.

        >>> td = TensorDict({"val": NonTensorData(data=0, batch_size=[10])}, [10])
        >>> newdata = TensorDict({"val": NonTensorData(data=1, batch_size=[5])}, [5])
        >>> td[1::2] = newdata
        >>> # If TD is properly preallocated, we can share it and change its content
        >>> td.share_memory_()
        >>> newdata = TensorDict({"val": NonTensorData(data=2, batch_size=[5])}, [5])
        >>> td[1::2] = newdata  # Works!
        >>> # In contrast, not preallocating the tensordict properly will break when assigning values
        >>> td = TensorDict({"val": NonTensorData(data=0, batch_size=[10])}, [10])
        >>> td.share_memory_()
        >>> newdata = TensorDict({"val": NonTensorData(data=2, batch_size=[5])}, [5])
        >>> td[1::2] = newdata  # breaks!

      Writable memmapped-``NonTensorData`` instances will update the underlying
      metadata if required. This involves writing in a JSON file, which can
      introduce some overhead. We advise against this usage whenever one seeks
      performance and long-lasting data sharing isn't required (``share_memory_``
      should be preferred in these cases).

        >>> if __name__ == "__main__":
        ...     td = TensorDict({"val": NonTensorData(data=0, batch_size=[])}, [])
        ...     td.memmap_(dest_folder)
        ...     td.update_(TensorDict({"val": NonTensorData(data=1, batch_size=[])}, []))
        ...     # The underlying metadata on disk is updated during calls to update_
        ...     td_load = TensorDict.load_memmap(dest_folder)
        ...     assert (td == td_load).all()

    """

    # Used to carry non-tensor data in a tensordict.
    # The advantage of storing this in a tensorclass is that we don't need
    # to patch tensordict with additional checks that will encur unwanted overhead
    # and all the overhead falls back on this class.
    data: Any
    _metadata: dict | None = None

    _is_non_tensor: bool = True

    def __repr__(self):
        data_str = str(self.data)
        if len(data_str) > 200:
            data_str = data_str[:20] + "  ...  " + data_str[-20:]
        return f"{type(self).__name__}(data={data_str}, batch_size={self.batch_size}, device={self.device})"

    def __post_init__(self):
        if is_non_tensor(self.data):
            data = getattr(self.data, "data", None)
            if data is None:
                data = self.data.tolist()
            del self._tensordict["data"]
            self._non_tensordict["data"] = data
        assert self._tensordict.is_empty(), self._tensordict

        # TODO: this will probably fail with dynamo at some point, + it's terrible.
        #  Make sure it's patched properly at init time
        old_eq = self.__class__.__eq__
        if old_eq is _eq:
            global NONTENSOR_HANDLED_FUNCTIONS
            NONTENSOR_HANDLED_FUNCTIONS.extend(TD_HANDLED_FUNCTIONS)

            # Patch only the first time a class is created

            @functools.wraps(_eq)
            def __eq__(self, other):
                if isinstance(other, NonTensorData):
                    return torch.full(
                        self.batch_size, self.data == other.data, device=self.device
                    )
                return old_eq(self, other)

            self.__class__.__eq__ = __eq__

            _ne = self.__class__.__ne__

            @functools.wraps(_ne)
            def __ne__(self, other):
                if isinstance(other, NonTensorData):
                    return torch.full(
                        self.batch_size, self.data != other.data, device=self.device
                    )
                return _ne(self, other)

            self.__class__.__ne__ = __ne__

            _xor = self.__class__.__xor__

            @functools.wraps(_xor)
            def __xor__(self, other):
                if isinstance(other, NonTensorData):
                    return torch.full(
                        self.batch_size, self.data ^ other.data, device=self.device
                    )
                return _xor(self, other)

            self.__class__.__xor__ = __xor__

            _or = self.__class__.__or__

            @functools.wraps(_or)
            def __or__(self, other):
                if isinstance(other, NonTensorData):
                    return torch.full(
                        self.batch_size, self.data | other.data, device=self.device
                    )
                return _or(self, other)

            self.__class__.__or__ = __or__

    def update(
        self,
        input_dict_or_td: dict[str, CompatibleType] | T,
        clone: bool = False,
        inplace: bool = False,
        *,
        non_blocking: bool = False,
        keys_to_update: Sequence[NestedKey] | None = None,
        is_leaf: Callable[[Type], bool] | None = None,
    ) -> T:
        return self._update(
            input_dict_or_td=input_dict_or_td,
            clone=clone,
            inplace=inplace,
            keys_to_update=keys_to_update,
            is_leaf=is_leaf,
        )

    def _update(
        self,
        input_dict_or_td: dict[str, CompatibleType] | T,
        clone: bool = False,
        inplace: bool = False,
        *,
        keys_to_update: Sequence[NestedKey] | None = None,
        break_on_memmap: bool = None,
        is_leaf: Callable[[Type], bool] | None = None,
    ) -> T:
        if isinstance(input_dict_or_td, NonTensorData):
            data = input_dict_or_td.data
            if inplace and self._tensordict._is_shared:
                _update_shared_nontensor(self._non_tensordict["data"], data)
                return self
            elif inplace and self._is_memmap:
                _is_memmaped_from_above = self._is_memmaped_from_above()
                if break_on_memmap is None:
                    global _BREAK_ON_MEMMAP
                    break_on_memmap = _BREAK_ON_MEMMAP
                if _is_memmaped_from_above and break_on_memmap:
                    raise RuntimeError(
                        "Cannot update a leaf NonTensorData from a memmaped parent NonTensorStack. "
                        "To update this leaf node, please update the NonTensorStack with the proper index."
                    )
                share_non_tensor = self._metadata["_share_non_tensor"]
                if share_non_tensor:
                    _update_shared_nontensor(self._non_tensordict["data"], data)
                else:
                    self._non_tensordict["data"] = data
                # Force json update by setting is memmap to False
                if not _is_memmaped_from_above and "memmap_prefix" in self._metadata:
                    self._tensordict._is_memmap = False
                    self._memmap_(
                        prefix=self._metadata["memmap_prefix"],
                        copy_existing=False,
                        executor=None,
                        futures=None,
                        inplace=True,
                        like=False,
                        share_non_tensor=share_non_tensor,
                    )
                return self
            elif not inplace and self.is_locked:
                raise RuntimeError(_LOCK_ERROR)
            if clone:
                data = deepcopy(data)
            self.data = data
        elif isinstance(input_dict_or_td, NonTensorStack):
            raise ValueError(
                "Cannot update a NonTensorData object with a NonTensorStack. Call `non_tensor_data.maybe_to_stack()` "
                "before calling update()."
            )
        elif not input_dict_or_td.is_empty():
            raise RuntimeError(f"Unexpected type {type(input_dict_or_td)}")
        return self

    def maybe_to_stack(self):
        """Converts the NonTensorData object to a NonTensorStack object if it has a non-empty batch-size."""
        datalist = self.data
        if not self.batch_size:
            return self
        for i in reversed(self.batch_size):
            datalist = [datalist] * i
        return NonTensorStack._from_list(datalist, device=self.device)

    def update_(
        self,
        input_dict_or_td: dict[str, CompatibleType] | T,
        clone: bool = False,
        *,
        non_blocking: bool = False,
        keys_to_update: Sequence[NestedKey] | None = None,
    ) -> T:
        return self._update_(
            input_dict_or_td=input_dict_or_td,
            clone=clone,
            keys_to_update=keys_to_update,
        )

    def _update_(
        self,
        input_dict_or_td: dict[str, CompatibleType] | T,
        clone: bool = False,
        *,
        keys_to_update: Sequence[NestedKey] | None = None,
        break_on_memmap: bool = None,
    ) -> T:

        if isinstance(input_dict_or_td, NonTensorStack):
            raise RuntimeError(
                "Cannot update a NonTensorData with a NonTensorStack object."
            )
        if not isinstance(input_dict_or_td, NonTensorData):
            raise RuntimeError(
                "NonTensorData.copy_ / update_ requires the source to be a NonTensorData object."
            )
        return self._update(
            input_dict_or_td,
            inplace=True,
            clone=clone,
            keys_to_update=keys_to_update,
            break_on_memmap=break_on_memmap,
        )

    def update_at_(
        self,
        input_dict_or_td: dict[str, CompatibleType] | TensorDictBase,
        index: IndexType,
        clone: bool = False,
        *,
        non_blocking: bool = False,
    ) -> NonTensorData:
        if index != () and index != slice(None):
            raise RuntimeError("Cannot update a part of a NonTensorData.")
        return self.update_(
            input_dict_or_td=input_dict_or_td, clone=clone, non_blocking=non_blocking
        )

    def empty(self, recurse=False, *, device=NO_DEFAULT, batch_size=None, names=None):
        if batch_size is not None and names is None:
            names = None
        elif names is None and self._has_names():
            names = self.names
        else:
            names = None
        return NonTensorData(
            data=self.data,
            batch_size=self.batch_size if batch_size is None else batch_size,
            names=names,
            device=self.device if device is NO_DEFAULT else device,
        )

    def _apply_nest(self, *args, out=None, **kwargs):
        # kwargs["filter_empty"] = False
        if out is not None:
            return out
        return self.empty(
            batch_size=kwargs.get("batch_size"),
            device=kwargs.get("device", NO_DEFAULT),
            names=kwargs.get("names"),
        )

    def to_dict(self):
        # override to_dict to return just the data
        return self.data

    def to_tensordict(self):
        return self

    @classmethod
    def _stack_non_tensor(cls, list_of_non_tensor, dim=0):
        # checks have been performed previously, so we're sure the list is non-empty
        first = list_of_non_tensor[0]

        def _check_equal(a, b):
            if isinstance(a, _ACCEPTED_CLASSES) or isinstance(b, _ACCEPTED_CLASSES):
                return (a == b).all()
            if isinstance(a, np.ndarray) or isinstance(b, np.ndarray):
                return (a == b).all()
            try:
                iseq = a == b
            except Exception:
                iseq = False
            return iseq

        if all(isinstance(data, NonTensorData) for data in list_of_non_tensor) and all(
            _check_equal(data.data, first.data) for data in list_of_non_tensor[1:]
        ):
            batch_size = list(first.batch_size)
            batch_size.insert(dim, len(list_of_non_tensor))
            return NonTensorData(
                data=first.data,
                batch_size=batch_size,
                names=first.names if first._has_names() else None,
                device=first.device,
            )

        return NonTensorStack(*list_of_non_tensor, stack_dim=dim)

    @classmethod
    def __torch_function__(
        cls,
        func: Callable,
        types: tuple[type, ...],
        args: tuple[Any, ...] = (),
        kwargs: dict[str, Any] | None = None,
    ) -> Callable:
        # A modified version of __torch_function__ to account for the different behaviour
        # of stack, which should return lazy stacks of data of data does not match.
        if func not in _TD_PASS_THROUGH or not all(
            issubclass(t, (Tensor, cls)) for t in types
        ):
            return NotImplemented

        escape_conversion = func in (torch.stack,)

        if kwargs is None:
            kwargs = {}

        # get the output type from the arguments / keyword arguments
        if len(args) > 0:
            tensorclass_instance = args[0]
        else:
            tensorclass_instance = kwargs.get("input", kwargs["tensors"])
        if isinstance(tensorclass_instance, (tuple, list)):
            tensorclass_instance = tensorclass_instance[0]
        if not escape_conversion:
            args = tuple(_arg_to_tensordict(arg) for arg in args)
            kwargs = {key: _arg_to_tensordict(value) for key, value in kwargs.items()}

        result = TD_HANDLED_FUNCTIONS[func](*args, **kwargs)
        if isinstance(result, (list, tuple)):
            return result.__class__(
                _from_tensordict_with_copy(tensorclass_instance, tensordict_result)
                for tensordict_result in result
            )
        if not escape_conversion:
            return _from_tensordict_with_copy(tensorclass_instance, result)
        return result

    def _fast_apply(self, *args, **kwargs):
        kwargs["filter_empty"] = False
        return _wrap_method(self, "_fast_apply", self._tensordict._fast_apply)(
            *args, **kwargs
        )

    def tolist(self):
        """Converts the data in a list if the batch-size is non-empty.

        If the batch-size is empty, returns the data.

        """
        if not self.batch_size:
            return self.data
        return [ntd.tolist() for ntd in self.unbind(0)]

    def copy_(self, src: NonTensorData | NonTensorStack, non_blocking: bool = False):
        return self.update_(src, non_blocking=non_blocking)

    def clone(self, recurse: bool = True):
        if recurse:
            return type(self)(
                data=deepcopy(self.data),
                batch_size=self.batch_size,
                device=self.device,
                names=self.names,
            )
        return type(self)(
            data=self.data,
            batch_size=self.batch_size,
            device=self.device,
            names=self.names,
        )

    def share_memory_(self):
        if self._tensordict._is_shared:
            return self
        with self.unlock_():
            self._non_tensordict["data"] = _share_memory_nontensor(
                self.data, manager=_mp_manager()
            )
        self._tensordict.share_memory_()
        return self

    def _memmap_(
        self,
        *,
        prefix: str | None = None,
        copy_existing: bool = False,
        executor=None,
        futures=None,
        inplace=True,
        like=False,
        memmaped: bool = False,
        share_non_tensor: bool = False,
    ):
        if self._tensordict._is_memmap:
            return self

        _metadata = {}
        if prefix is not None:
            _metadata = copy(self._metadata)
            if _metadata is None:
                _metadata = {}
            _metadata["memmap_prefix"] = prefix
            _metadata["memmaped"] = memmaped

        out = _memmap_(
            self,
            prefix=prefix,
            copy_existing=copy_existing,
            executor=executor,
            futures=futures,
            inplace=inplace,
            like=like,
            memmaped=memmaped,
            share_non_tensor=share_non_tensor,
        )
        _metadata["_share_non_tensor"] = share_non_tensor
        out._non_tensordict["_metadata"] = _metadata
        if share_non_tensor:
            out._non_tensordict["data"] = _share_memory_nontensor(
                out.data, manager=_mp_manager()
            )
        return out

    def _is_memmaped_from_above(self):
        _metadata = self._metadata
        if _metadata is None:
            return False
        return _metadata.get("memmaped", False)


# For __setitem__ and _update_at_ we don't pass a kwarg but use a global variable instead
_BREAK_ON_MEMMAP = True


class NonTensorStack(LazyStackedTensorDict):
    """A thin wrapper around LazyStackedTensorDict to make stack on non-tensor data easily recognizable.

    A ``NonTensorStack`` is returned whenever :func:`~torch.stack` is called on
    a list of :class:`~tensordict.NonTensorData` or ``NonTensorStack``.

    Examples:
        >>> from tensordict import NonTensorData
        >>> import torch
        >>> data = torch.stack([
        ...     torch.stack([NonTensorData(data=(i, j), batch_size=[]) for i in range(2)])
        ...    for j in range(3)])
        >>> print(data)
        NonTensorStack(
            [[(0, 0), (1, 0)], [(0, 1), (1, 1)], [(0, 2), (1, ...,
            batch_size=torch.Size([3, 2]),
            device=None)

    To obtain the values stored in a ``NonTensorStack``, call :class:`~.tolist`.

    """

    _is_non_tensor: bool = True

    def __init__(self, *args, **kwargs):
        super().__init__(*args, **kwargs)
        if not all(is_non_tensor(item) for item in self.tensordicts):
            raise RuntimeError("All tensordicts must be non-tensors.")

    def tolist(self):
        """Extracts the content of a :class:`tensordict.tensorclass.NonTensorStack` in a nested list.

        Examples:
            >>> from tensordict import NonTensorData
            >>> import torch
            >>> data = torch.stack([
            ...     torch.stack([NonTensorData(data=(i, j), batch_size=[]) for i in range(2)])
            ...    for j in range(3)])
            >>> data.tolist()
            [[(0, 0), (1, 0)], [(0, 1), (1, 1)], [(0, 2), (1, 2)]]

        """
        iterator = self.tensordicts if self.stack_dim == 0 else self.unbind(0)
        return [td.tolist() for td in iterator]

    @classmethod
    def from_nontensordata(cls, non_tensor: NonTensorData):
        data = non_tensor.data
        prev = NonTensorData(data, batch_size=[], device=non_tensor.device)
        for dim in reversed(non_tensor.shape):
            prev = cls(*[prev.clone(False) for _ in range(dim)], stack_dim=0)
        return prev

    def __repr__(self):
        selfrepr = str(self.tolist())
        if len(selfrepr) > 50:
            selfrepr = f"{selfrepr[:50]}..."
        selfrepr = indent(selfrepr, prefix=4 * " ")
        batch_size = indent(f"batch_size={self.batch_size}", prefix=4 * " ")
        device = indent(f"device={self.device}", prefix=4 * " ")
        return f"NonTensorStack(\n{selfrepr}," f"\n{batch_size}," f"\n{device})"

    @classmethod
    def lazy_stack(
        cls,
        items: Sequence[TensorDictBase],
        dim: int = 0,
        *,
        device: DeviceType | None = None,
        out: T | None = None,
        stack_dim_name: str | None = None,
    ) -> T:
        result = super().lazy_stack(
            items=items, dim=dim, out=out, stack_dim_name=stack_dim_name, device=device
        )
        if not isinstance(result, cls):
            raise RuntimeError(
                f"Unexpected result type: {type(result)} - expected one of {cls}."
            )
        return result

    def to_dict(self) -> dict[str, Any]:
        return self.tolist()

    def to_tensordict(self):
        return self

    def _memmap_(
        self,
        *,
        prefix: str | None = None,
        copy_existing: bool = False,
        executor=None,
        futures=None,
        inplace=True,
        like=False,
        memmaped: bool = False,
        share_non_tensor: bool = False,
    ) -> T:

        memmaped_leaves = memmaped
        if not memmaped and prefix is not None:
            memmaped_leaves = True

            def save_metadata(prefix=prefix, self=self):
                data = self.tolist()
                device = str(self.device) if self.device is not None else None
                if not prefix.exists():
                    os.makedirs(prefix, exist_ok=True)
                jsondict = {
                    "_type": str(self.__class__),
                    "stack_dim": self.stack_dim,
                    "device": device,
                }
                if _is_json_serializable(data):
                    jsondict["data"] = data
                else:
                    jsondict["data"] = "pickle.pkl"
                    with open(prefix / "pickle.pkl", "wb") as f:
                        pickle.dump(data, f)
                with open(prefix / "meta.json", "w") as f:
                    json.dump(jsondict, f)

            if executor is None:
                save_metadata()
            else:
                futures.append(executor.submit(save_metadata))
        # The leaves are all non-tensor or non-tensor stacks, and we already saved this on disk
        # The only thing remaining to do is share the data between processes
        results = []
        for i, td in enumerate(self.tensordicts):
            results.append(
                td._memmap_(
                    prefix=(prefix / str(i)) if prefix is not None else None,
                    copy_existing=copy_existing,
                    executor=executor,
                    futures=futures,
                    inplace=inplace,
                    like=like,
                    # tell the nested stack / nontensor that
                    # no memmapping should be executed
                    memmaped=memmaped_leaves,
                    share_non_tensor=share_non_tensor,
                )
            )
        if not inplace:
            results = self.lazy_stack(results, dim=self.stack_dim)
        else:
            results = self
        if not memmaped and prefix is not None:
            results.__dict__["_path_to_memmap"] = prefix
        return results

    @classmethod
    def _load_memmap(
        cls, prefix: str, metadata: dict, *, out=None, **kwargs
    ) -> LazyStackedTensorDict:
        data = metadata.get("data", None)
        if data is not None:
            if isinstance(data, str):
                with open(prefix / data, "rb") as file:
                    data = pickle.load(file)
            device = metadata["device"]
            if device is not None:
                device = torch.device(device)
            return cls._from_list(data, device=device)
        return super()._load_memmap(prefix=prefix, metadata=metadata, **kwargs)

    @classmethod
    def _from_list(cls, datalist: List, device: torch.device):
        if all(isinstance(item, list) for item in datalist) and all(
            len(item) == len(datalist[0]) for item in datalist
        ):
            return NonTensorStack(
                *(cls._from_list(item, device=device) for item in datalist), stack_dim=0
            )
        return NonTensorStack(
            *(
                NonTensorData(data=item, device=device, batch_size=torch.Size([]))
                for item in datalist
            ),
            stack_dim=0,
        )

    def update(
        self,
        input_dict_or_td: dict[str, CompatibleType] | T,
        clone: bool = False,
        inplace: bool = False,
        *,
        non_blocking: bool = False,
        keys_to_update: Sequence[NestedKey] | None = None,
        is_leaf: Callable[[Type], bool] | None = None,
    ) -> T:
        return self._update(
            input_dict_or_td=input_dict_or_td,
            clone=clone,
            inplace=inplace,
            keys_to_update=keys_to_update,
            is_leaf=is_leaf,
        )

    def update_(
        self,
        input_dict_or_td: dict[str, CompatibleType] | T,
        clone: bool = False,
        *,
        non_blocking: bool = False,
        keys_to_update: Sequence[NestedKey] | None = None,
    ) -> T:
        return self._update(
            input_dict_or_td=input_dict_or_td,
            clone=clone,
            inplace=True,
            keys_to_update=keys_to_update,
        )

    def _update(
        self,
        input_dict_or_td: dict[str, CompatibleType] | T,
        clone: bool = False,
        inplace: bool = False,
        *,
        keys_to_update: Sequence[NestedKey] | None = None,
        break_on_memmap: bool = None,
        non_blocking: bool = False,
        is_leaf: Callable[[Type], bool] | None = None,
    ) -> T:
        if inplace and self.is_locked and not (self._is_shared or self._is_memmap):
            raise RuntimeError(_LOCK_ERROR)

        if isinstance(input_dict_or_td, NonTensorData):
            datalist = input_dict_or_td.data
            for d in reversed(self.batch_size):
                datalist = [datalist] * d
            reconstructed = self._from_list(datalist, device=self.device)
            return self.update(
                reconstructed,
                clone=clone,
                inplace=inplace,
                keys_to_update=keys_to_update,
                is_leaf=is_leaf,
            )

        memmap = False
        if self._is_memmap and hasattr(self, "_path_to_memmap"):
            if break_on_memmap is None:
                global _BREAK_ON_MEMMAP
                break_on_memmap = _BREAK_ON_MEMMAP
            if not break_on_memmap:
                raise RuntimeError(
                    "Calling _update with break_on_memmap=False is not permitted if the stack has a path."
                )
            # this is the only way break_on_memmap is False
            break_on_memmap = False
            # remove memmap
            if self._path_to_memmap.exists():
                shutil.rmtree(self._path_to_memmap)
            memmap = True

        # update content
        if isinstance(input_dict_or_td, NonTensorStack):
            for leaf_dest, leaf_src in zip(
                self.tensordicts, input_dict_or_td.unbind(self.stack_dim)
            ):
                leaf_dest._update(
                    leaf_src,
                    clone=clone,
                    inplace=inplace,
                    keys_to_update=keys_to_update,
                    break_on_memmap=break_on_memmap,
                    is_leaf=is_leaf,
                )
            if memmap:
                self._memmap_(prefix=self._path_to_memmap, inplace=True)
        else:
            raise NotImplementedError(
                f"The data type {type(input_dict_or_td)} is not supported within {type(self).__name__}.update"
            )
        return self

    def __setitem__(self, index, value):
        memmap = False
        if self._is_memmap and hasattr(self, "_path_to_memmap"):
            global _BREAK_ON_MEMMAP
            _BREAK_ON_MEMMAP = False
            memmap = True
        try:
            super().__setitem__(index, value)
            if memmap:
                self._memmap_(prefix=self._path_to_memmap, inplace=True)
        finally:
            _BREAK_ON_MEMMAP = True

    def update_at_(
        self,
        input_dict_or_td: dict[str, CompatibleType] | TensorDictBase,
        index: IndexType,
        clone: bool = False,
        *,
        non_blocking: bool = False,
    ) -> T:
        memmap = False
        if self._is_memmap and hasattr(self, "_path_to_memmap"):
            global _BREAK_ON_MEMMAP
            _BREAK_ON_MEMMAP = False
            memmap = True
        try:
            super().update_at_(
                input_dict_or_td, index, clone=clone, non_blocking=non_blocking
            )
            if memmap:
                self._memmap_(prefix=self._path_to_memmap, inplace=True)
        finally:
            _BREAK_ON_MEMMAP = True
        return self

    @property
    def data(self):
        raise AttributeError


_register_tensor_class(NonTensorStack)


def _share_memory_nontensor(data, manager: Manager):
    if isinstance(data, int):
        return mp.Value(ctypes.c_int, data)
    if isinstance(data, float):
        return mp.Value(ctypes.c_double, data)
    if isinstance(data, bool):
        return mp.Value(ctypes.c_bool, data)
    if isinstance(data, bytes):
        return mp.Value(ctypes.c_byte, data)
    if isinstance(data, dict):
        result = manager.dict()
        result.update(data)
        return result
    if isinstance(data, str):
        result = mp.Array(ctypes.c_char, 100)
        data = data.encode("utf-8")
        result[: len(data)] = data
        return result
    if isinstance(data, list):
        result = manager.list()
        result.extend(data)
        return result
    # In all other cases, we just return the tensor. It's ok because the content
    # will be passed to the remote process using regular serialization. We will
    # lock the update in _update_shared_nontensor though.
    return data


def _from_shared_nontensor(nontensor):
    if isinstance(nontensor, multiprocessing.managers.ListProxy):
        return list(nontensor)
    if isinstance(nontensor, multiprocessing.managers.DictProxy):
        return dict(nontensor)
    if isinstance(nontensor, multiprocessing.sharedctypes.Synchronized):
        return nontensor.value
    if isinstance(nontensor, multiprocessing.sharedctypes.SynchronizedArray):
        byte_list = []
        for byte in nontensor:
            if byte == b"\x00":
                break
            byte_list.append(byte)
        return b"".join(byte_list).decode("utf-8")
    return nontensor


def _update_shared_nontensor(nontensor, val):
    if isinstance(nontensor, multiprocessing.managers.ListProxy):
        nontensor[:] = []
        nontensor.extend(val)
    elif isinstance(nontensor, multiprocessing.managers.DictProxy):
        nontensor.clear()
        nontensor.update(val)
    elif isinstance(nontensor, multiprocessing.sharedctypes.Synchronized):
        nontensor.value = val
    elif isinstance(nontensor, multiprocessing.sharedctypes.SynchronizedArray):
        val = val.encode("utf-8")
        for i, byte in enumerate(nontensor):
            if i < len(val):
                v = val[i]
                nontensor[i] = v
            elif byte == b"\x00":
                break
            else:
                nontensor[i] = b"\x00"
        # nontensor[0] = val.encode("utf-8")
    else:
        raise NotImplementedError(
            f"Updating {type(nontensor).__name__} within a shared/memmaped structure is not supported."
        )<|MERGE_RESOLUTION|>--- conflicted
+++ resolved
@@ -92,19 +92,6 @@
 }
 # Methods to be executed from tensordict, any ref to self means 'tensorclass'
 _METHOD_FROM_TD = [
-<<<<<<< HEAD
-=======
-    "_get_at_str",
-    "_get_at_tuple",
-    "_get_str",
-    "_get_sub_tensordict",
-    "_get_tuple",
-    "gather",
-    "is_memmap",
-    "is_shared",
-    "ndimension",
-    "numel",
->>>>>>> 959e46e0
     "replace",
     "gather",
 ]
@@ -113,12 +100,18 @@
     "_get_at_str",
     "_get_at_tuple",
     "_get_str",
+    "_get_sub_tensordict",
     "_get_tuple",
     "_values_list",
+    "is_memmap",
+    "is_shared",
     "items",
     "keys",
+    "ndimension",
+    "numel",
     "values",
 ]
+
 # Methods to be executed from tensordict, any ref to self means 'self._tensordict'
 _FALLBACK_METHOD_FROM_TD = [
     "__abs__",
@@ -138,26 +131,20 @@
     "_erase_names",  # TODO: must be specialized
     "_exclude",  # TODO: must be specialized
     "_fast_apply",
-<<<<<<< HEAD
+    "_fast_apply",
     "_get_sub_tensordict",
-=======
->>>>>>> 959e46e0
     "_has_names",
     "_propagate_lock",
     "_propagate_unlock",
     "_remove_batch_dim",
     "_select",  # TODO: must be specialized
-<<<<<<< HEAD
-    "_set_at_tuple",
-    "_set_str",
-=======
     # "_set_at_str",
     "_set_at_tuple",
     "_set_at_tuple",
     # _set_str needs a special treatment to catch keys that are already in
     # non tensor data
-    # "_set_str",
->>>>>>> 959e46e0
+    # "_set_at_tuple",
+    "_set_str",
     "_set_tuple",
     "abs",
     "abs_",
@@ -189,11 +176,8 @@
     "cos_",
     "cosh",
     "cosh_",
-<<<<<<< HEAD
-=======
     "cpu",
     "cuda",
->>>>>>> 959e46e0
     "div",
     "div_",
     "empty",
@@ -215,15 +199,13 @@
     "frac_",
     "is_empty",
     "is_memmap",
-<<<<<<< HEAD
     "is_shared",
     "is_shared",
-=======
     "is_shared",
-    "is_shared",
-    "items",
-    "keys",
->>>>>>> 959e46e0
+    "lerp",
+    "lerp_",
+    "lgamma",
+    "lgamma_",
     "lerp",
     "lerp_",
     "lgamma",
@@ -284,13 +266,9 @@
     "unflatten",
     "unlock_",
     "unsqueeze",
-<<<<<<< HEAD
+    "values",
     "view",
     "where",
-=======
-    "values",
-    "view",
->>>>>>> 959e46e0
     "zero_",
 ]
 _FALLBACK_METHOD_FROM_TD_COPY = [
@@ -1001,14 +979,15 @@
             value (any): the value to set for the attribute
 
         """
-<<<<<<< HEAD
         if not torch.compiler.is_dynamo_compiling():
             __dict__ = self.__dict__
             if (
                 "_tensordict" not in __dict__
                 or "_non_tensordict" not in __dict__
                 or key in SET_ATTRIBUTES
-            ):
+            or key in self.__class__.__dict__
+            # if we ever decide to allow anything to be written in a tc
+            # or key not in self.__dataclass_fields__):
                 return setattr_(self, key, value)
         else:
             # Pass?
@@ -1017,18 +996,6 @@
                 return setattr_(self, key, value)
             # if not hasattr(self, "_tensordict") or not hasattr(self, "_non_tensordict") or key in SET_ATTRIBUTES:
             #     return setattr_(self, key, value)
-=======
-        __dict__ = self.__dict__
-        if (
-            "_tensordict" not in __dict__
-            or "_non_tensordict" not in __dict__
-            or key in SET_ATTRIBUTES
-            or key in self.__class__.__dict__
-            # if we ever decide to allow anything to be written in a tc
-            # or key not in self.__dataclass_fields__
-        ):
-            return setattr_(self, key, value)
->>>>>>> 959e46e0
 
         out = self.set(key, value)
         if out is not self:
