# Copyright (c) Meta Platforms, Inc. and affiliates.
#
# This source code is licensed under the MIT license found in the
# LICENSE file in the root directory of this source tree.

from __future__ import annotations

import ctypes

import dataclasses
import functools
import inspect
import multiprocessing.managers
import multiprocessing.sharedctypes
import numbers
import os
import pickle
import shutil

import sys
import warnings
from copy import copy, deepcopy
from dataclasses import dataclass
from pathlib import Path
from textwrap import indent
from typing import Any, Callable, get_type_hints, List, Sequence, Type, TypeVar

import numpy as np
import orjson as json
import tensordict as tensordict_lib

import torch
from tensordict._lazy import LazyStackedTensorDict
from tensordict._pytree import _register_td_node
from tensordict._td import is_tensor_collection, NO_DEFAULT, TensorDict, TensorDictBase
from tensordict._tensordict import _unravel_key_to_tuple
from tensordict._torch_func import TD_HANDLED_FUNCTIONS
from tensordict.base import (
    _ACCEPTED_CLASSES,
    _is_tensor_collection,
    _register_tensor_class,
    CompatibleType,
)
from tensordict.utils import (
    _get_repr,
    _is_json_serializable,
    _is_tensorclass,
    _LOCK_ERROR,
    DeviceType,
    IndexType,
    is_non_tensor,
    is_tensorclass,
    KeyDependentDefaultDict,
    NestedKey,
)
from torch import multiprocessing as mp, Tensor
from torch.multiprocessing import Manager
from torch.utils._pytree import tree_map

T = TypeVar("T", bound=TensorDictBase)
# We use an abstract AnyType instead of Any because Any isn't recognised as a type for python < 3.10
major, minor = sys.version_info[:2]
if (major, minor) < (3, 11):

    class _AnyType:
        def __subclasscheck__(self, subclass):
            return False

else:
    _AnyType = Any

# methods where non_tensordict data should be cleared in the return value
_CLEAR_METADATA = {"all", "any"}
# torch functions where we can wrap the corresponding TensorDict version
_TD_PASS_THROUGH = {
    torch.unbind: True,
    torch.full_like: True,
    torch.zeros_like: True,
    torch.ones_like: True,
    torch.rand_like: True,
    torch.empty_like: True,
    torch.randn_like: True,
    torch.clone: True,
    torch.squeeze: True,
    torch.unsqueeze: True,
    torch.split: True,
    torch.permute: True,
    torch.split: True,
    torch.stack: True,
    torch.cat: True,
    torch.gather: True,
}
# Methods to be executed from tensordict, any ref to self means 'tensorclass'
_METHOD_FROM_TD = []
# Methods to be executed from tensordict, any ref to self means 'self._tensordict'
_FALLBACK_METHOD_FROM_TD_NOWRAP = [
    "_check_unlock",
    "_default_get",
    "_get_at_str",
    "_get_at_tuple",
    "_get_str",
    "_get_tuple",
    "_has_names",
<<<<<<< HEAD
    "_multithread_apply_flat",
    "_multithread_rebuild",  # rebuild checks if self is a non tensor
    "_propagate_lock",
    "_propagate_unlock",
    "_values_list",
=======
    "_multithread_rebuild",  # rebuild checks if self is a non tensor
>>>>>>> 03b86d39
    "gather",
    "is_empty",
    "is_memmap",
    "is_shared",
<<<<<<< HEAD
    "items",
    "keys",
    "ndimension",
    "ndimension",
    "numel",
    "replace",
    "values",
    # "_get_sub_tensordict",
=======
    "load_",
    "memmap",
    "memmap_",
    "memmap_like",
    "memmap_refresh_",
    "ndimension",
    "numel",
    "replace",
    "save",
>>>>>>> 03b86d39
]

# Methods to be executed from tensordict, any ref to self means 'self._tensordict'
_FALLBACK_METHOD_FROM_TD = [
    "__abs__",
    "__add__",
    "__iadd__",
    "__imul__",
    "__ipow__",
    "__isub__",
    "__itruediv__",
    "__mul__",
    "__pow__",
    "__sub__",
    "__truediv__",
    "_add_batch_dim",
    "_apply_nest",
    "_erase_names",  # TODO: must be specialized
    "_exclude",  # TODO: must be specialized
    "_fast_apply",
    "_get_sub_tensordict",
    "_remove_batch_dim",
    "_select",  # TODO: must be specialized
    "_set_at_tuple",
    # _set_str needs a special treatment to catch keys that are already in
    # non tensor data
    # "_set_str",
    "_set_tuple",
    "abs",
    "abs_",
    "acos",
    "acos_",
    "add",
    "add_",
    "addcdiv",
    "addcdiv_",
    "addcmul",
    "addcmul_",
    "all",
    "any",
    "apply",
    "apply_",
    "asin",
    "asin_",
    "atan",
    "atan_",
    "ceil",
    "ceil_",
    "clamp_max",
    "clamp_max_",
    "clamp_min",
    "clamp_min_",
    "consolidate",
    "contiguous",
    "copy_",
    "cos",
    "cos_",
    "cosh",
    "cosh_",
    "cpu",
    "cuda",
    "div",
    "div_",
    "empty",
    "erf",
    "erf_",
    "erfc",
    "erfc_",
    "exclude",
    "exp",
    "exp_",
    "expand",
    "expand_as",
    "expm1",
    "expm1_",
    "filter_non_tensor_data",
    "flatten",
    "floor",
    "floor_",
    "frac",
    "frac_",
<<<<<<< HEAD
=======
    "is_empty",  # no wrap output
    "is_memmap",  # no wrap output
    "is_shared",  # no wrap output
>>>>>>> 03b86d39
    "isfinite",
    "isnan",
    "isreal",
    "lerp",
    "lerp_",
    "lgamma",
    "lgamma_",
    "lock_",
    "log",
    "log10",
    "log10_",
    "log1p",
    "log1p_",
    "log2",
    "log2_",
    "log_",
    "masked_fill",
    "masked_fill_",
    "maximum",
    "maximum_",
    "minimum",
    "minimum_",
    "mul",
    "mul_",
    "named_apply",
<<<<<<< HEAD
=======
    "ndimension",  # no wrap output
>>>>>>> 03b86d39
    "neg",
    "neg_",
    "norm",
    "permute",
    "pow",
    "pow_",
    "reciprocal",
    "reciprocal_",
    "rename_",  # TODO: must be specialized
    "reshape",
    "round",
    "round_",
    "select",
    "sigmoid",
    "sigmoid_",
    "sign",
    "sign_",
    "sin",
    "sin_",
    "sinh",
    "sinh_",
    "sqrt",
    "sqrt_",
    "squeeze",
    "sub",
    "sub_",
    "tan",
    "tan_",
    "tanh",
    "tanh_",
    "to",
    "transpose",
    "trunc",
    "trunc_",
    "unflatten",
    "unlock_",
    "unsqueeze",
<<<<<<< HEAD
=======
    "values",  # no wrap output
>>>>>>> 03b86d39
    "view",
    "_get_names_idx",  # no wrap output
    "where",
    "zero_",
    # "_set_at_str",
    # "_set_at_tuple",
    # _set_str needs a special treatment to catch keys that are already in
    # non tensor data
]
assert not any(v in _METHOD_FROM_TD for v in _FALLBACK_METHOD_FROM_TD), set(
    _METHOD_FROM_TD
).intersection(_FALLBACK_METHOD_FROM_TD)
assert len(set(_FALLBACK_METHOD_FROM_TD)) == len(_FALLBACK_METHOD_FROM_TD)

_FALLBACK_METHOD_FROM_TD_COPY = [
    "_clone",  # TODO: must be specialized
    "clone",  # TODO: must be specialized
    "copy",  # TODO: must be specialized
]


class tensorclass:
    """A decorator to create :obj:`tensorclass` classes.

    :obj:`tensorclass` classes are specialized :obj:`dataclass` instances that
    can execute some pre-defined tensor operations out of the box, such as
    indexing, item assignment, reshaping, casting to device or storage and many
    others.

    Examples:
        >>> from tensordict import tensorclass
        >>> import torch
        >>> from typing import Optional
        >>>
        >>> @tensorclass
        ... class MyData:
        ...     X: torch.Tensor
        ...     y: torch.Tensor
        ...     z: str
        ...     def expand_and_mask(self):
        ...         X = self.X.unsqueeze(-1).expand_as(self.y)
        ...         X = X[self.y]
        ...         return X
        ...
        >>> data = MyData(
        ...     X=torch.ones(3, 4, 1),
        ...     y=torch.zeros(3, 4, 2, 2, dtype=torch.bool),
        ...     z="test"
        ...     batch_size=[3, 4])
        >>> print(data)
        MyData(
            X=Tensor(torch.Size([3, 4, 1]), dtype=torch.float32),
            y=Tensor(torch.Size([3, 4, 2, 2]), dtype=torch.bool),
            z="test"
            batch_size=[3, 4],
            device=None,
            is_shared=False)
        >>> print(data.expand_and_mask())
        tensor([])

    It is also possible to nest tensorclasses instances within each other:
        Examples:
        >>> from tensordict import tensorclass
        >>> import torch
        >>> from typing import Optional
        >>>
        >>> @tensorclass
        ... class NestingMyData:
        ...     nested: MyData
        ...
        >>> nesting_data = NestingMyData(nested=data, batch_size=[3, 4])
        >>> # although the data is stored as a TensorDict, the type hint helps us
        >>> # to appropriately cast the data to the right type
        >>> assert isinstance(nesting_data.nested, type(data))


    """

    def __new__(cls, autocast: bool = False):
        if not isinstance(autocast, bool):
            clz = autocast
            self = super().__new__(cls)
            self.__init__(autocast=False)
            return self.__call__(clz)
        return super().__new__(cls)

    def __init__(self, autocast: bool):
        self.autocast = autocast

    def __call__(self, cls):
        clz = _tensorclass(cls)
        clz.autocast = self.autocast
        return clz


def _tensorclass(cls: T) -> T:
    def __torch_function__(
        cls,
        func: Callable,
        types: tuple[type, ...],
        args: tuple[Any, ...] = (),
        kwargs: dict[str, Any] | None = None,
    ) -> Callable:
        if func not in _TD_PASS_THROUGH or not all(
            issubclass(t, (Tensor, cls, TensorDictBase)) for t in types
        ):
            return NotImplemented

        if kwargs is None:
            kwargs = {}

        # get the output type from the arguments / keyword arguments
        if len(args) > 0:
            tensorclass_instance = args[0]
        else:
            tensorclass_instance = kwargs.get("input", kwargs["tensors"])
        if isinstance(tensorclass_instance, (tuple, list)):
            tensorclass_instance = tensorclass_instance[0]
        args = tuple(_arg_to_tensordict(arg) for arg in args)
        kwargs = {key: _arg_to_tensordict(value) for key, value in kwargs.items()}

        result = TD_HANDLED_FUNCTIONS[func](*args, **kwargs)
        if isinstance(result, (list, tuple)):
            return result.__class__(
                _from_tensordict_with_copy(tensorclass_instance, tensordict_result)
                for tensordict_result in result
            )
        return _from_tensordict_with_copy(tensorclass_instance, result)

    _is_non_tensor = getattr(cls, "_is_non_tensor", False)

    cls = dataclass(cls)
    expected_keys = cls.__expected_keys__ = set(cls.__dataclass_fields__)

    for attr in expected_keys:
        if attr in dir(TensorDict) and attr not in ("_is_non_tensor", "data"):
            raise AttributeError(
                f"Attribute name {attr} can't be used with @tensorclass"
            )

    cls.fields = classmethod(lambda cls: dataclasses.fields(cls))
    for field in cls.fields():
        if hasattr(cls, field.name):
            delattr(cls, field.name)

    _get_type_hints(cls)
    cls.__init__ = _init_wrapper(cls.__init__)
    cls._from_tensordict = classmethod(_from_tensordict_wrapper(expected_keys))
    cls.from_tensordict = cls._from_tensordict
    if not hasattr(cls, "__torch_function__"):
        cls.__torch_function__ = classmethod(__torch_function__)
    cls.__getstate__ = _getstate
    cls.__setstate__ = _setstate
    # cls.__getattribute__ = object.__getattribute__
    cls.__getattr__ = _getattr
    cls.__setattr__ = _setattr_wrapper(cls.__setattr__, expected_keys)
    # cls.__getattr__ = _getattr
    cls.__getitem__ = _getitem
    cls.__getitems__ = _getitem
    cls.__setitem__ = _setitem
    if not _is_non_tensor:
        cls.__repr__ = _repr
    cls.__len__ = _len
    cls.__eq__ = _eq
    cls.__ne__ = _ne
    cls.__or__ = _or
    cls.__xor__ = _xor
    cls.__bool__ = _bool
    cls.non_tensor_items = _non_tensor_items
    # if not hasattr(cls, "keys"):
    #     cls.keys = _keys
    # if not hasattr(cls, "values"):
    #     cls.values = _values
    # if not hasattr(cls, "items"):
    #     cls.items = _items
    if not hasattr(cls, "set"):
        cls.set = _set
    if not hasattr(cls, "set_at_"):
        cls.set_at_ = _set_at_
    if not hasattr(cls, "_set_str"):
        cls._set_str = _set_str
    if not hasattr(cls, "_set_at_str"):
        cls._set_at_str = _set_at_str
    if not hasattr(cls, "del_"):
        cls.del_ = _del_
    if not hasattr(cls, "get"):
        cls.get = _get
    if not hasattr(cls, "get_at"):
        cls.get_at = _get_at
    if not hasattr(cls, "unbind"):
        cls.unbind = _unbind
    cls._unbind = _unbind
    if not hasattr(cls, "state_dict"):
        cls.state_dict = _state_dict
    if not hasattr(cls, "load_state_dict"):
        cls.load_state_dict = _load_state_dict
    if not hasattr(cls, "_memmap_"):
        cls._memmap_ = _memmap_
    if not hasattr(cls, "share_memory_"):
        cls.share_memory_ = _share_memory_
    if not hasattr(cls, "update"):
        cls.update = _update
    if not hasattr(cls, "update_"):
        cls.update_ = _update_
    if not hasattr(cls, "update_at_"):
        cls.update_at_ = _update_at_
    for method_name in _METHOD_FROM_TD:
        if not hasattr(cls, method_name):
            setattr(cls, method_name, getattr(TensorDict, method_name))
    for method_name in _FALLBACK_METHOD_FROM_TD:
        if not hasattr(cls, method_name):
            setattr(cls, method_name, _wrap_td_method(method_name))
    for method_name in _FALLBACK_METHOD_FROM_TD_NOWRAP:
        if not hasattr(cls, method_name):
            setattr(cls, method_name, _wrap_td_method(method_name, no_wrap=True))
    for method_name in _FALLBACK_METHOD_FROM_TD_COPY:
        if not hasattr(cls, method_name):
            setattr(
                cls,
                method_name,
                _wrap_td_method(method_name, copy_non_tensor=True),
            )

    cls.__enter__ = __enter__
    cls.__exit__ = __exit__

    # Memmap
    if not hasattr(cls, "load_memmap"):
        cls.load_memmap = TensorDictBase.load_memmap
    if not hasattr(cls, "load"):
        cls.load = TensorDictBase.load
    if not hasattr(cls, "_load_memmap"):
        cls._load_memmap = classmethod(_load_memmap)
    if not hasattr(cls, "from_dict"):
        cls.from_dict = classmethod(_from_dict)
    if not hasattr(cls, "from_dict_instance"):
        cls.from_dict_instance = _from_dict_instance

    for attr in TensorDict.__dict__.keys():
        func = getattr(TensorDict, attr)
        if inspect.ismethod(func) and attr not in cls.__dict__:
            tdcls = func.__self__
            if issubclass(tdcls, TensorDictBase):  # detects classmethods
                setattr(cls, attr, _wrap_classmethod(tdcls, cls, func))

    if not hasattr(cls, "to_tensordict"):
        cls.to_tensordict = _to_tensordict
    if not hasattr(cls, "device"):
        cls.device = property(_device, _device_setter)
    if not hasattr(cls, "batch_size"):
        cls.batch_size = property(_batch_size, _batch_size_setter)
    if not hasattr(cls, "names"):
        cls.names = property(_names, _names_setter)
    if not hasattr(cls, "to_dict"):
        cls.to_dict = _to_dict

    cls.__doc__ = f"{cls.__name__}{inspect.signature(cls)}"

    _register_tensor_class(cls)
    _register_td_node(cls)

    # faster than doing instance checks
    cls._is_non_tensor = _is_non_tensor
    cls._is_tensorclass = True

    from tensordict import _pytree

    _pytree._CONSTRUCTORS[cls] = _pytree._tensorclass_constructor
    return cls


def _arg_to_tensordict(arg):
    # if arg is a tensorclass or sequence of tensorclasses, extract the underlying
    # tensordicts and return those instead

    # since arg can be anything (e.g. callable etc) we can't use pytree
    # def convert(x):
    #     if _is_tensorclass(type(x)):
    #         return x._tensordict
    #     return x
    # return torch.utils._pytree.tree_map(convert, arg)
    if callable(arg):
        return arg
    if _is_tensorclass(type(arg)):
        return arg._tensordict
    elif isinstance(arg, (tuple, list)) and all(
        _is_tensorclass(type(item)) for item in arg
    ):
        return arg.__class__(item._tensordict for item in arg)
    return arg


def _from_tensordict_with_copy(tc, tensordict):
    # creates a new tensorclass with the same type as tc, and a copy of the
    # non_tensordict data
    return type(tc)._from_tensordict(
        tensordict=tensordict, non_tensordict=dict(tc._non_tensordict)
    )


def _from_tensordict_with_none(tc, tensordict):
    # creates a new tensorclass with the same type as tc, and all non_tensordict entries
    # set to None
    return type(tc)._from_tensordict(
        tensordict=tensordict,
        non_tensordict={key: None for key in tc._non_tensordict},
    )


def _init_wrapper(__init__: Callable) -> Callable:
    init_sig = inspect.signature(__init__)
    params = list(init_sig.parameters.values())
    # drop first entry of params which corresponds to self and isn't passed by the user
    required_params = [p.name for p in params[1:] if p.default is inspect._empty]

    @functools.wraps(__init__)
    def wrapper(
        self,
        *args: Any,
        batch_size: Sequence[int] | torch.Size | int = None,
        device: DeviceType | None = None,
        names: List[str] | None = None,
        **kwargs,
    ):

        if not torch.compiler.is_dynamo_compiling():
            # zip not supported by dynamo
            for value, key in zip(args, self.__dataclass_fields__):
                if key in kwargs:
                    raise ValueError(f"The key {key} is already set in kwargs")
                kwargs[key] = value
        else:
            if args:
                raise RuntimeError(
                    "dynamo doesn't support arguments when building a tensorclass, pass the keyword explicitly."
                )

        if batch_size is None:
            batch_size = torch.Size([])
        if not torch.compiler.is_dynamo_compiling():
            for key, field in self.__dataclass_fields__.items():
                if field.default_factory is not dataclasses.MISSING:
                    default = field.default_factory()
                else:
                    default = field.default
                if default not in (None, dataclasses.MISSING):
                    kwargs.setdefault(key, default)
        else:
            # TODO: Decide what to do here
            pass

        missing_params = [p for p in required_params if p not in kwargs]
        if missing_params:
            n_missing = len(missing_params)
            raise TypeError(
                f"{self.__class__.__name__}.__init__() missing {n_missing} "
                f"required positional argument{'' if n_missing == 1 else 's'}: "
                f"""{", ".join(f"'{name}'" for name in missing_params)}"""
            )

        super(type(self), self).__setattr__(
            "_tensordict",
            TensorDict._new_unsafe(
                {},
                batch_size=torch.Size(batch_size),
                device=device,
                names=names,
            ),
        )
        super(type(self), self).__setattr__("_non_tensordict", {})
        super(type(self), self).__setattr__("_is_initialized", True)

        # convert the non tensor data in a regular data
        kwargs = {
            key: value.data if is_non_tensor(value) else value
            for key, value in kwargs.items()
        }
        __init__(self, **kwargs)

    new_params = [
        inspect.Parameter("batch_size", inspect.Parameter.KEYWORD_ONLY),
        inspect.Parameter("device", inspect.Parameter.KEYWORD_ONLY, default=None),
        inspect.Parameter("names", inspect.Parameter.KEYWORD_ONLY, default=None),
    ]
    wrapper.__signature__ = init_sig.replace(parameters=params + new_params)

    return wrapper


_cast_funcs = KeyDependentDefaultDict(lambda cls: cls)
_cast_funcs[torch.Tensor] = torch.as_tensor
_cast_funcs[np.ndarray] = np.asarray


def _get_type_hints(cls, with_locals=False):
    #######
    # Set proper type annotations for autocasting to tensordict/tensorclass
    #
    # by updating locals, we can allow this to be used within a function
    # local-cross referencing will not work though
    # def foo():
    #     @tensorclass
    #     class MyOtherClass:
    #         x: torch.Tensor
    #     @tensorclass
    #     class MyClass:
    #         x: MyClass # works
    #         y: MyOtherClass # fails
    #
    # In this case, we will use the get_parent_local function to get the locals
    # from the parent frame and so recursively until we can find the class.

    if with_locals:
        # This function gets the parent frame recursively until we can find the current class.
        # Any exception leads to this to be None and auto-casting will be disabled
        localns = locals()
        localns = copy(localns)

        def get_parent_locals(cls, localns=localns):
            # Get the current frame
            frame = inspect.currentframe()
            try:
                parent_locs = localns
                while cls.__name__ not in parent_locs:
                    # Get the parent frame
                    parent_frame = frame.f_back
                    # Get the locals dictionary of the parent frame
                    parent_locs = parent_frame.f_locals
                    frame = parent_frame
            except Exception:
                localns.setdefault(cls.__name__, cls)
                return localns
            finally:
                # Clean up the frame reference
                del frame
            return copy(parent_locs)

        localns = get_parent_locals(cls)
    else:
        localns = None

    globalns = None

    try:
        cls._type_hints = get_type_hints(
            cls,
            localns=localns,
            # globalns=globals(),
        )
        cls._type_hints = {
            key: val if isinstance(val, type) else _AnyType
            for key, val in cls._type_hints.items()
        }
    except NameError:
        if not with_locals:
            return _get_type_hints(cls, with_locals=True)
        cls._set_dict_warn_msg = (
            "A NameError occurred while trying to retrieve a type annotation. "
            "This can occur when a tensorclass references another locally defined "
            "tensorclass. "
            f"As a result type hints cannot be read and {cls}.from_dict(...) "
            f"or `{cls}.set` will not attempt to map dictionaries to "
            "the relevant tensorclass. To resolve this issue, consider defining "
            "your tensorclass globally."
        )
        cls._type_hints = None
    except TypeError:
        # This is a rather common case where type annotation is like
        # class MyClass:
        #     x: int | str
        # in which case get_type_hints doesn't work (it does work
        # however with old-school Optional or Union...)
        # We simply differ the warning till _set() is called
        cls._set_dict_warn_msg = (
            "A TypeError occurred when trying to retrieve a type annotation. "
            "This may be caused by annotations that use plain `|` instead of typing.Union "
            "or typing.Optional which are supported. If you wish to use the feature "
            "of setting dict as attributes with automapping to tensordict/tensorclass "
            "(`my_obj.attr = dict(...)`), consider re-writing the tensorclass with "
            "traditional type annotations."
        )
        cls._type_hints = None


def _from_tensordict_wrapper(expected_keys):
    def wrapper(cls, tensordict, non_tensordict=None):  # noqa: D417
        """Tensor class wrapper to instantiate a new tensor class object.

        Args:
            tensordict (TensorDict): Dictionary of tensor types
            non_tensordict (dict): Dictionary with non-tensor and nested tensor class objects

        """
        if not isinstance(tensordict, TensorDictBase):
            raise RuntimeError(
                f"Expected a TensorDictBase instance but got {type(tensordict)}"
            )
        # Validating keys of tensordict
        for key in tensordict.keys():
            if key not in expected_keys:
                raise ValueError(
                    f"Keys from the tensordict ({set(tensordict.keys())}) must "
                    f"correspond to the class attributes ({expected_keys})."
                )

        # Validating non-tensor keys and for key clash

        # TODO: compile doesn't like set() over an arbitrary object
        if torch.compiler.is_dynamo_compiling():
            tensor_keys = {k for k in tensordict.keys()}  # noqa: C416
        else:
            tensor_keys = set(tensordict.keys())
        if non_tensordict is not None:
            for key in list(non_tensordict.keys()):
                if key not in expected_keys:
                    raise ValueError(
                        f"Keys from the non-tensor data ({set(non_tensordict.keys())}) must "
                        f"correspond to the class attributes ({expected_keys})."
                    )
                if key in tensor_keys:
                    if non_tensordict[key] is None:
                        del non_tensordict[key]
                        continue
                    raise KeyError(
                        f"{key} is present in both tensor and non-tensor dicts."
                    )
        if not torch.compiler.is_dynamo_compiling():
            # bypass initialisation. this means we don't incur any overhead creating an
            # empty tensordict and writing values to it. we can skip this because we already
            # have a tensordict to use as the underlying tensordict
            tc = cls.__new__(cls)
            tc.__dict__["_tensordict"] = tensordict
            tc.__dict__["_non_tensordict"] = (
                non_tensordict if non_tensordict is not None else {}
            )
            # since we aren't calling the dataclass init method, we need to manually check
            # whether a __post_init__ method has been defined and invoke it if so
            if hasattr(tc, "__post_init__"):
                tc.__post_init__()
            return tc
        else:
            # TODO: things that did NOT work: **tensordict, dict(tensordict)
            return cls(
                **dict(tensordict.items()),
                **non_tensordict,
                batch_size=tensordict.batch_size,
                device=tensordict.device,
                names=tensordict.names,
            )

    return wrapper


def _memmap_(
    self,
    *,
    prefix: str | None = None,
    copy_existing: bool = False,
    executor=None,
    futures=None,
    inplace=True,
    like=False,
    memmaped: bool = False,
    share_non_tensor: bool = False,
):
    _non_tensordict = copy(self._non_tensordict)
    cls = self.__class__

    if not memmaped and prefix is not None:
        prefix = Path(prefix)
        if not prefix.exists():
            os.makedirs(prefix, exist_ok=True)

        def save_metadata(cls=cls, _non_tensordict=_non_tensordict, prefix=prefix):
            with open(prefix / "meta.json", "wb") as f:
                metadata = {"_type": str(cls)}
                to_pickle = {}
                for key, value in _non_tensordict.items():
                    value = _from_shared_nontensor(value)
                    if _is_json_serializable(value):
                        metadata[key] = value
                    else:
                        to_pickle[key] = value
                f.write(json.dumps(metadata))
                if to_pickle:
                    with open(prefix / "other.pickle", "wb") as pickle_file:
                        pickle.dump(to_pickle, pickle_file)

        if executor is None:
            save_metadata()
        else:
            futures.append(executor.submit(save_metadata))

        prefix = prefix / "_tensordict"
    if not isinstance(self, NonTensorData):
        td = self._tensordict._memmap_(
            prefix=prefix,
            executor=executor,
            futures=futures,
            inplace=inplace,
            like=like,
            copy_existing=copy_existing,
            share_non_tensor=share_non_tensor,
        )
        td._device = torch.device("cpu")
    else:
        # For non-tensor data, we don't create an empty _tensordict dir
        td = self._tensordict.empty()
        td._is_memmap = True
        td._is_locked = True
        td._memmap_prefix = prefix
        if inplace:
            self.__dict__["_tensordict"] = td
    if not inplace:
        result = cls._from_tensordict(td, _non_tensordict)
    else:
        result = self
    return result


def _share_memory_(self):
    self._tensordict.share_memory_()
    return self


def _load_memmap(cls, prefix: Path, metadata: dict, **kwargs):
    non_tensordict = copy(metadata)
    del non_tensordict["_type"]
    if os.path.exists(prefix / "other.pickle"):
        with open(prefix / "other.pickle", "rb") as pickle_file:
            non_tensordict.update(pickle.load(pickle_file))
    if os.path.exists(prefix / "_tensordict"):
        td = TensorDict.load_memmap(
            prefix / "_tensordict", **kwargs, non_blocking=False
        )
    else:
        if not issubclass(cls, NonTensorData):
            raise ValueError("The _tensordict directory seems to be missing.")
        td = TensorDict(device="cpu")
    return cls._from_tensordict(td, non_tensordict)


def __enter__(self, *args, **kwargs):
    return self._tensordict.__enter__(*args, **kwargs)


def __exit__(self, *args, **kwargs):
    return self._tensordict.__exit__(*args, **kwargs)


def _getstate(self) -> dict[str, Any]:
    """Returns a state dict which consists of tensor and non_tensor dicts for serialization.

    Returns:
        dictionary of state of tensor class

    """
    return {"tensordict": self._tensordict, "non_tensordict": self._non_tensordict}


def _setstate(self, state: dict[str, Any]) -> None:  # noqa: D417
    """Used to set the state of an object using state parameter.

    Args:
        state (dict): State parameter to set the object
    """
    self._tensordict = state.get("tensordict", None)
    self._non_tensordict = state.get("non_tensordict", None)


def _getattr(self, item: str) -> Any:
    # if not item.startswith("__"):
    __dict__ = self.__dict__
    _non_tensordict = __dict__.get("_non_tensordict")

    if _non_tensordict is not None:
        out = _non_tensordict.get(item, NO_DEFAULT)
        if out is not NO_DEFAULT:
            if (
                isinstance(self, NonTensorData)
                and item == "data"
                and (self._is_shared or self._is_memmap)
            ):
                return _from_shared_nontensor(out)
            return out
    if not torch.compiler.is_dynamo_compiling():
        _tensordict = __dict__.get("_tensordict")
    else:
        _tensordict = self._tensordict
    if _tensordict is not None:
        out = _tensordict._get_str(item, default=None)
        if out is not None:
            if is_non_tensor(out):
                return out.data if hasattr(out, "data") else out.tolist()
            return out
        out = getattr(_tensordict, item, NO_DEFAULT)
        if out is not NO_DEFAULT:
            if not callable(out):
                if is_non_tensor(out):
                    return out.data if hasattr(out, "data") else out.tolist()
                return out
            return _wrap_method(self, item, out)
    raise AttributeError(item)


SET_ATTRIBUTES = (
    "batch_size",
    "device",
    "_locked_tensordicts",
    "names",
    "_is_initialized",
)


def _setattr_wrapper(setattr_: Callable, expected_keys: set[str]) -> Callable:
    @functools.wraps(setattr_)
    def wrapper(self, key: str, value: Any) -> None:  # noqa: D417
        """Set the value of an attribute for the tensor class object.

        Args:
            key (str): the name of the attribute to set
            value (any): the value to set for the attribute

        """
        if not torch.compiler.is_dynamo_compiling():
            __dict__ = self.__dict__
            if (
                "_tensordict" not in __dict__
                or "_non_tensordict" not in __dict__
                or key in SET_ATTRIBUTES
                or key in self.__class__.__dict__
            ):
                # if we ever decide to allow anything to be written in a tc
                # or key not in self.__dataclass_fields__):
                return setattr_(self, key, value)
        else:
            # Pass?
            if key in SET_ATTRIBUTES:
                # assert getattr(self, "_is_initialized", False)
                return setattr_(self, key, value)
            # TODO: compile doesn't support property checks
            # if type(self).__dict__.get(key) is not None:
            #     return setattr_(self, key, value)

        out = self.set(key, value)
        if out is not self:
            raise RuntimeError(
                "Cannot set attribute on a locked tensorclass, even if "
                "clone_on_set is set to True. Use my_obj.set(...) instead."
            )

    return wrapper


def _wrap_td_method(funcname, *, copy_non_tensor=False, no_wrap=False):
    def wrapped_func(self, *args, **kwargs):
        if not torch.compiler.is_dynamo_compiling():
            td = super(type(self), self).__getattribute__("_tensordict")
        else:
            td = self._tensordict

        result = getattr(td, funcname)(*args, **kwargs)

        if no_wrap:
            return result

        def check_out(kwargs, result):
            out = kwargs.get("out")
            if out is result:
                # No need to transform output
                return True
            return False

        if result is td:
            return self
        if isinstance(result, TensorDictBase) and not check_out(kwargs, result):
            if not torch.compiler.is_dynamo_compiling():
                nontd = super(type(self), self).__getattribute__("_non_tensordict")
            else:
                nontd = self._non_tensordict
            if copy_non_tensor:
                # use tree_map to copy
                nontd = tree_map(lambda x: x, nontd)
            if not torch.compiler.is_dynamo_compiling():
                return super(type(self), self).__getattribute__("_from_tensordict")(
                    result, nontd
                )
            else:
                return self._from_tensordict(result, nontd)
        return result

    return wrapped_func


def _wrap_method(self, attr, func):
    warnings.warn(
        f"The method {func} wasn't explicitly implemented for tensorclass. "
        f"This fallback will be deprecated in future releases because it is inefficient "
        f"and non-compilable. Please raise an issue in tensordict repo to support this method!"
    )

    @functools.wraps(func)
    def wrapped_func(*args, **kwargs):
        args = tuple(_arg_to_tensordict(arg) for arg in args)
        kwargs = {key: _arg_to_tensordict(value) for key, value in kwargs.items()}
        res = func(*args, **kwargs)
        if isinstance(res, TensorDictBase):
            if attr.endswith("_"):
                # in-place operation, return the current object
                return self
            elif attr in _CLEAR_METADATA:
                # this is an attribute where copying the metadata makes no sense, e.g.
                # .all or .any, so we replace all values with None
                return type(self)._from_tensordict(
                    res, {k: None for k in self._non_tensordict}
                )
            # create a new tensorclass from res and copy the metadata from self
            return type(self)._from_tensordict(res, dict(self._non_tensordict))
        return res

    if not torch.compiler.is_dynamo_compiling():
        wrapped_func = functools.wraps(func)(wrapped_func)

    return wrapped_func


def _update(
    self,
    input_dict_or_td: dict[str, CompatibleType] | T,
    clone: bool = False,
    inplace: bool = False,
    *,
    keys_to_update: Sequence[NestedKey] | None = None,
    non_blocking: bool = False,
):
    if isinstance(input_dict_or_td, dict):
        input_dict_or_td = self.from_dict(input_dict_or_td)

    if is_tensorclass(input_dict_or_td):
        self._tensordict.update(input_dict_or_td.__dict__["_tensordict"])
        self._non_tensordict.update(input_dict_or_td.__dict__["_non_tensordict"])
        return self

    non_tensordict = {}
    for key, value in input_dict_or_td.items():
        if is_non_tensor(value):
            non_tensordict[key] = value.data

    self._tensordict.update(
        input_dict_or_td.exclude(*non_tensordict.keys()),
        clone=clone,
        inplace=inplace,
        keys_to_update=keys_to_update,
        non_blocking=non_blocking,
    )
    self._non_tensordict.update(non_tensordict)
    return self


def _update_(
    self,
    input_dict_or_td: dict[str, CompatibleType] | T,
    clone: bool = False,
    inplace: bool = False,
    *,
    keys_to_update: Sequence[NestedKey] | None = None,
    non_blocking: bool = False,
):
    if isinstance(input_dict_or_td, dict):
        input_dict_or_td = self.from_dict(input_dict_or_td, batch_size=self.batch_size)

    if is_tensorclass(input_dict_or_td):
        self._tensordict.update_(input_dict_or_td._tensordict)
        self._non_tensordict.update(input_dict_or_td._non_tensordict)
        return self

    non_tensordict = {}
    for key, value in input_dict_or_td.items():
        if is_non_tensor(value):
            non_tensordict[key] = value.data

    self._tensordict.update_(
        input_dict_or_td.exclude(*non_tensordict.keys()),
        clone=clone,
        inplace=inplace,
        keys_to_update=keys_to_update,
        non_blocking=non_blocking,
    )
    self._non_tensordict.update(non_tensordict)
    return self


def _update_at_(
    self,
    input_dict_or_td: dict[str, CompatibleType] | T,
    index: IndexType,
    clone: bool = False,
    *,
    keys_to_update: Sequence[NestedKey] | None = None,
    non_blocking: bool = False,
):
    if isinstance(input_dict_or_td, dict):
        input_dict_or_td = self.from_dict(input_dict_or_td, batch_size=self.batch_size)

    if is_tensorclass(input_dict_or_td):
        self._tensordict.update(input_dict_or_td._tensordict)
        self._non_tensordict.update(input_dict_or_td._non_tensordict)
        return self

    non_tensordict = {}
    for key, value in input_dict_or_td.items():
        if is_non_tensor(value):
            non_tensordict[key] = value.data

    self._tensordict.update_at_(
        input_dict_or_td.exclude(*non_tensordict.keys()),
        index=index,
        clone=clone,
        keys_to_update=keys_to_update,
        non_blocking=non_blocking,
    )
    self._non_tensordict.update(non_tensordict)
    return self


def _wrap_classmethod(td_cls, cls, func):
    @functools.wraps(func)
    def wrapped_func(*args, **kwargs):
        res = func.__get__(td_cls)(*args, **kwargs)
        # res = func(*args, **kwargs)
        if isinstance(res, TensorDictBase):
            # create a new tensorclass from res and copy the metadata from self
            return cls._from_tensordict(res)
        return res

    return wrapped_func


def _getitem(self, item: NestedKey) -> Any:
    """Retrieve the class object at the given index. Indexing will happen for nested tensors as well.

    Args:
       item (int or any other valid index type): index of the object to retrieve

    Returns:
        Tensor class object at the given index

    """
    if isinstance(item, str) or (
        isinstance(item, tuple) and all(isinstance(_item, str) for _item in item)
    ):
        raise ValueError(f"Invalid indexing arguments: {item}.")
    # tensor_res = super(type(self), self).__getattribute__("_tensordict")[item]
    tensor_res = self.__dict__["_tensordict"][item]
    return _from_tensordict_with_copy(self, tensor_res)  # device=res.device)


def _setitem(self, item: NestedKey, value: Any) -> None:  # noqa: D417
    """Set the value of the Tensor class object at the given index. Note that there is no strict validation on non-tensor values.

    Args:
        item (int or any other valid index type): index of the object to set
        value (any): value to set for the item

    """
    if isinstance(item, str) or (
        isinstance(item, tuple) and all(isinstance(_item, str) for _item in item)
    ):
        raise ValueError(f"Invalid indexing arguments: {item}.")

    if not is_tensorclass(value) and not isinstance(
        value, (TensorDictBase, numbers.Number, Tensor)
    ):
        raise ValueError(
            f"__setitem__ only supports tensorclasses, tensordicts,"
            f" numeric scalars and tensors. Got {type(value)}"
        )

    if is_tensorclass(value):
        if not isinstance(value, self.__class__):
            self_keys = set().union(self._non_tensordict, self._tensordict.keys())
            value_keys = set().union(value._non_tensordict, value._tensordict.keys())
            if self_keys != value_keys:
                # if tensorclass but different class ensure that all keys are equal
                raise ValueError(
                    "__setitem__ is only allowed for same-class or "
                    "compatible class (i.e. same members) assignment"
                )

        # Validating the non-tensor data before setting the item
        for key, val in value._non_tensordict.items():
            # Raise a warning if non_tensor data doesn't match
            if (
                key in self._non_tensordict.keys()
                and val is not self._non_tensordict[key]
            ):
                warnings.warn(
                    f"Meta data at {repr(key)} may or may not be equal, "
                    f"this may result in undefined behaviours",
                    category=UserWarning,
                    stacklevel=2,
                )

        for key in value._tensordict.keys():
            # Making sure that the key-clashes won't happen, if the key is present
            # in tensor data in value we will honor that and remove the key-value
            # pair from non-tensor data
            if key in self._non_tensordict.keys():
                del self._non_tensordict[key]

        self._tensordict[item] = value._tensordict
    else:
        # int, float etc.
        self._tensordict[item] = value


def _repr(self) -> str:
    """Return a string representation of Tensor class object."""
    fields = _all_td_fields_as_str(self._tensordict)
    field_str = [fields] if fields else []
    non_tensor_fields = _all_non_td_fields_as_str(self._non_tensordict)
    batch_size_str = indent(f"batch_size={self.batch_size}", 4 * " ")
    device_str = indent(f"device={self.device}", 4 * " ")
    is_shared_str = indent(f"is_shared={self.is_shared()}", 4 * " ")
    if len(non_tensor_fields) > 0:
        non_tensor_field_str = indent(
            ",\n".join(non_tensor_fields),
            4 * " ",
        )
        string = ",\n".join(
            field_str
            + [non_tensor_field_str, batch_size_str, device_str, is_shared_str]
        )
    else:
        string = ",\n".join(field_str + [batch_size_str, device_str, is_shared_str])
    return f"{self.__class__.__name__}(\n{string})"


def _len(self) -> int:
    """Returns the length of first dimension, if there is, otherwise 0."""
    return len(self._tensordict)


def _to_dict(self) -> dict:
    td_dict = self._tensordict.to_dict()
    if self._non_tensordict:
        td_dict.update(self._non_tensordict)
    return td_dict


def _from_dict(cls, input_dict, batch_size=None, device=None, batch_dims=None):
    # we pass through a tensordict because keys could be passed as NestedKeys
    # We can't assume all keys are strings, otherwise calling cls(**kwargs)
    # would work ok

    td = TensorDict.from_dict(
        input_dict, batch_size=batch_size, device=device, batch_dims=batch_dims
    )
    non_tensor = {}

    if issubclass(cls, NonTensorData):
        # Note: this won't deal with sub-tensordicts which may or may not be tensorclasses.
        # We don't want to enforce them to be tensorclasses so we can't do much about it...
        for key, value in list(td.items()):
            if is_non_tensor(value):
                non_tensor[key] = value.data
                del td[key]

    return cls.from_tensordict(tensordict=td, non_tensordict=non_tensor)


def _from_dict_instance(
    self, input_dict, batch_size=None, device=None, batch_dims=None
):
    if batch_dims is not None and batch_size is not None:
        raise ValueError("Cannot pass both batch_size and batch_dims to `from_dict`.")
    from tensordict import TensorDict

    batch_size_set = torch.Size(()) if batch_size is None else batch_size
    # TODO: this is a bit slow and will be a bottleneck every time td[idx] = dict(subtd)
    # is called when there are non tensor data in it
    if not _is_tensor_collection(type(input_dict)):
        input_tdict = TensorDict.from_dict(input_dict)
    else:
        input_tdict = input_dict
    trsf_dict = {}
    for key, value in list(input_tdict.items()):
        # cur_value = getattr(self, key, None)
        cur_value = self.get(key, None)
        if _is_tensor_collection(type(cur_value)):
            trsf_dict[key] = cur_value.from_dict_instance(
                value, batch_size=[], device=device, batch_dims=None
            )
        elif not isinstance(cur_value, torch.Tensor) and is_non_tensor(value):
            trsf_dict[key] = value.data
        elif cur_value is not None and not isinstance(cur_value, torch.Tensor):
            # This is slightly unsafe but will work with bool, float and int
            try:
                trsf_dict[key] = type(cur_value)(value)
            except Exception:
                trsf_dict[key] = input_dict[key]
        else:
            trsf_dict[key] = value
    out = type(self)(
        **trsf_dict,
        batch_size=batch_size_set,
        device=device,
    )
    # check that
    if batch_size is None:
        out._tensordict.auto_batch_size_()
    return out


def _to_tensordict(self) -> TensorDict:
    """Convert the tensorclass into a regular TensorDict.

    Makes a copy of all entries. Memmap and shared memory tensors are converted to
    regular tensors.

    Returns:
        A new TensorDict object containing the same values as the tensorclass.

    """
    td = self._tensordict.to_tensordict()
    for key, val in self._non_tensordict.items():
        # if val is None:
        #     continue
        td.set_non_tensor(key, val)
    return td


def _device(self) -> torch.device:
    """Retrieves the device type of tensor class."""
    return self._tensordict.device


def _device_setter(self, value: DeviceType) -> None:
    raise RuntimeError(
        "device cannot be set using tensorclass.device = device, "
        "because device cannot be updated in-place. To update device, use "
        "tensorclass.to(new_device), which will return a new tensorclass "
        "on the new device."
    )


def _set(
    self, key: NestedKey, value: Any, inplace: bool = False, non_blocking: bool = False
):
    """Sets a new key-value pair.

    Args:
        key (str, tuple of str): name of the key to be set.
           If tuple of str it is equivalent to chained calls of getattr
           followed by a final setattr.
        value (Any): value to be stored in the tensorclass
        inplace (bool, optional): if ``True``, set will tentatively try to
            update the value in-place. If ``False`` or if the key isn't present,
            the value will be simply written at its destination.

    Returns:
        self

    """
    if isinstance(key, str):
        cls = type(self)
        __dict__ = self.__dict__
        if __dict__["_tensordict"].is_locked:
            raise RuntimeError(_LOCK_ERROR)
        if key in ("batch_size", "names", "device"):
            # handled by setattr
            return
        expected_keys = cls.__expected_keys__
        if key not in expected_keys:
            raise AttributeError(
                f"Cannot set the attribute '{key}', expected attributes are {expected_keys}."
            )

        def set_tensor(
            key=key,
            value=value,
            inplace=inplace,
            non_blocking=non_blocking,
            non_tensor=False,
        ):
            if non_tensor:
                value = NonTensorData(value)
            # Avoiding key clash, honoring the user input to assign tensor type data to the key
            if key in self._non_tensordict.keys():
                if inplace:
                    raise RuntimeError(
                        f"Cannot update an existing entry of type {type(self._non_tensordict.get(key))} with a value of type {type(value)}."
                    )
                del self._non_tensordict[key]
            self._tensordict.set(key, value, inplace=inplace, non_blocking=non_blocking)
            return self

        def _is_castable(datatype):
            return issubclass(datatype, (int, float, np.ndarray))

        if cls.autocast:
            type_hints = cls._type_hints
            if type_hints is not None:
                target_cls = type_hints.get(key, _AnyType)
            else:
                warnings.warn("type_hints are none, cannot perform auto-casting")
                target_cls = _AnyType

            if isinstance(value, dict):
                if _is_tensor_collection(target_cls):
                    value = target_cls.from_dict(value)
                    self._tensordict.set(
                        key, value, inplace=inplace, non_blocking=non_blocking
                    )
                    return self
                elif type_hints is None:
                    warnings.warn(type(self)._set_dict_warn_msg)
            elif value is not None and issubclass(
                target_cls, tuple(tensordict_lib.base._ACCEPTED_CLASSES)
            ):
                try:
                    if not issubclass(type(value), target_cls):
                        if issubclass(target_cls, torch.Tensor):
                            # first convert to tensor to make sure that the dtype is preserved
                            value = torch.as_tensor(value)
                        cast_val = _cast_funcs[target_cls](value)
                    else:
                        cast_val = value
                except TypeError:
                    raise TypeError(
                        f"Failed to cast the value {key} to the type annotation {target_cls}."
                    )
                return set_tensor(value=cast_val)
            elif value is not None and target_cls is not _AnyType:
                cast_val = _cast_funcs[target_cls](value)
                return set_tensor(value=cast_val, non_tensor=True)
            elif target_cls is _AnyType and _is_castable(type(value)):
                return set_tensor()
        elif isinstance(value, tuple(tensordict_lib.base._ACCEPTED_CLASSES)):
            return set_tensor()

        if self._is_non_tensor or value is None:
            # Avoiding key clash, honoring the user input to assign non-tensor data to the key
            if key in self._tensordict.keys():
                if inplace:
                    raise RuntimeError(
                        f"Cannot update an existing entry of type {type(self._tensordict.get(key))} with a value of type {type(value)}."
                    )
                self._tensordict.del_(key)
            self._non_tensordict[key] = value
        else:
            if key in self._tensordict.keys():
                if inplace:
                    raise RuntimeError(
                        f"Cannot update an existing entry of type {type(self._tensordict.get(key))} with a value of type {type(value)}."
                    )
            set_tensor(value=value, non_tensor=True)
        return self

    if isinstance(key, tuple) and len(key):
        key = _unravel_key_to_tuple(key)
        if len(key) > 1:
            return self.set(key[0], getattr(self, key[0]).set(key[1:], value))
        out = self.set(key[0], value)
        return out
    raise ValueError(
        f"Supported type for key are str and tuple, got {key} of type {type(key)}"
    )


def _set_str(
    self,
    key: NestedKey,
    value: str,
    *,
    inplace: bool,
    validated: bool,
    ignore_lock: bool = False,
    non_blocking: bool = False,
):
    if key in self._non_tensordict:
        if isinstance(value, (NonTensorData, NonTensorStack)):
            self._non_tensordict[key] = value.data
            return self
        del self._non_tensordict[key]
    self._tensordict._set_str(
        key,
        value,
        inplace=inplace,
        validated=validated,
        ignore_lock=ignore_lock,
        non_blocking=non_blocking,
    )
    return self


def _set_at_str(
    self,
    key: NestedKey,
    value: str,
    idx,
    *,
    validated: bool,
    non_blocking: bool = False,
):
    if key in self._non_tensordict:
        if isinstance(value, (NonTensorData, NonTensorStack)):
            self._non_tensordict[key] = value.data
            return self
        del self._non_tensordict[key]
    self._tensordict._set_at_str(
        key, value, idx, validated=validated, non_blocking=non_blocking
    )
    return self


def _del_(self, key):
    key = _unravel_key_to_tuple(key)
    if len(key) > 1:
        td = self.get(key[0])
        td.del_(key[1:])
        return
    if key[0] in self._tensordict.keys():
        self._tensordict.del_(key[0])
        # self.set(key[0], None)
    elif key[0] in self._non_tensordict.keys():
        self._non_tensordict[key[0]] = None
    else:
        raise KeyError(f"Key {key} could not be found in tensorclass {self}.")
    return


def _set_at_(
    self, key: NestedKey, value: Any, idx: IndexType, non_blocking: bool = False
):
    if key in self._non_tensordict:
        del self._non_tensordict[key]
    return self._tensordict.set_at_(key, value, idx, non_blocking=non_blocking)


def _get(self, key: NestedKey, default: Any = NO_DEFAULT):
    """Gets the value stored with the input key.

    Args:
        key (str, tuple of str): key to be queried. If tuple of str it is
            equivalent to chained calls of getattr.
        default: default value if the key is not found in the tensorclass.

    Returns:
        value stored with the input key

    """
    if isinstance(key, str):
        key = (key,)

    if isinstance(key, tuple):
        try:
            if len(key) > 1:
                return getattr(self, key[0]).get(key[1:])
            return getattr(self, key[0])
        except AttributeError:
            if default is NO_DEFAULT:
                raise
            return default
    raise ValueError(f"Supported type for key are str and tuple, got {type(key)}")


def _get_at(self, key: NestedKey, idx, default: Any = NO_DEFAULT):
    try:
        return self.get(key, NO_DEFAULT)[idx]
    except AttributeError:
        if default is NO_DEFAULT:
            raise
        return default


def _batch_size(self) -> torch.Size:
    """Retrieves the batch size for the tensor class.

    Returns:
        batch size (torch.Size)

    """
    return self._tensordict.batch_size


def _batch_size_setter(self, new_size: torch.Size) -> None:  # noqa: D417
    """Set the value of batch_size.

    Args:
        new_size (torch.Size): new_batch size to be set

    """
    self._tensordict._batch_size_setter(new_size)


def _names(self) -> torch.Size:
    """Retrieves the dim names for the tensor class.

    Returns:
        names (list of str)

    """
    return self._tensordict.names


def _names_setter(self, names: str) -> None:  # noqa: D417
    """Set the value of ``tensorclass.names``.

    Args:
        names (sequence of str)

    """
    self._tensordict.names = names


def _state_dict(
    self, destination=None, prefix="", keep_vars=False, flatten=False
) -> dict[str, Any]:
    """Returns a state_dict dictionary that can be used to save and load data from a tensorclass."""
    state_dict = {
        "_tensordict": super(type(self), self)
        .__getattribute__("_tensordict")
        .state_dict(
            destination=destination, prefix=prefix, keep_vars=keep_vars, flatten=flatten
        )
    }
    state_dict["_non_tensordict"] = copy(self._non_tensordict)
    return state_dict


def _load_state_dict(
    self, state_dict: dict[str, Any], strict=True, assign=False, from_flatten=False
):
    """Loads a state_dict attemptedly in-place on the destination tensorclass."""
    for key, item in state_dict.items():
        # keys will never be nested which facilitates everything, but let's
        # double check in case someone does something nasty
        if not isinstance(key, str):
            raise TypeError("Only str keys are allowed when calling load_state_dict.")
        if key == "_non_tensordict":
            for sub_key, sub_item in item.items():
                # sub_item is the state dict of a tensorclass
                if isinstance(sub_item, dict) and "_non_tensordict" in sub_item:
                    raise RuntimeError(
                        "Loading a saved tensorclass on a uninitialized tensorclass is not allowed"
                    )
                else:
                    # check that sub_key is part of the tensorclass
                    if sub_key not in self.__class__.__dataclass_fields__:
                        raise KeyError(
                            f"Key '{sub_key}' wasn't expected in the state-dict."
                        )
                    super(type(self), self).__getattribute__("_non_tensordict")[
                        sub_key
                    ] = sub_item
        elif key == "_tensordict":
            for sub_key in item.keys():
                if (
                    sub_key not in self.__class__.__dataclass_fields__
                    and sub_key not in ("__batch_size", "__device")
                ):
                    raise KeyError(
                        f"Key '{sub_key}' wasn't expected in the state-dict."
                    )
            super(type(self), self).__getattribute__("_tensordict").load_state_dict(
                item, strict=strict, assign=assign, from_flatten=from_flatten
            )
        else:
            raise KeyError(f"Key '{key}' wasn't expected in the state-dict.")

    return self


def _eq(self, other: object) -> bool:
    """Compares the Tensor class object to another object for equality. However, the equality check for non-tensor data is not performed.

    Args:
        other: object to compare to this object. Can be a tensorclass, a
            tensordict or any compatible type (int, float or tensor), in
            which case the equality check will be propagated to the leaves.

    Returns:
        False if the objects are of different class types, Tensorclass of boolean
        values for tensor attributes and None for non-tensor attributes

    Examples:
        >>> @tensorclass
        ... class MyClass:
        ...     x: Tensor
        ...     y: "MyClass"
        ...     z: str
        ...
        >>> c1 = MyClass(
        ...     x=torch.randn(3, 4),
        ...     y=MyClass(
        ...         x=torch.randn(3, 4, 1),
        ...         y=None,
        ...         z="bar",
        ...         batch_size=[3, 4, 1],
        ...     ),
        ...     z="foo",
        ...     batch_size=[3, 4],
        ... )
        >>> c2 = c1.clone()
        >>> print(c1 == c2)
        MyClass(
            x=Tensor(shape=torch.Size([3, 4]), device=cpu, dtype=torch.bool, is_shared=False),
            y=MyClass(
                x=Tensor(shape=torch.Size([3, 4, 1]), device=cpu, dtype=torch.bool, is_shared=False),
                y=None,
                z=None,
                batch_size=torch.Size([3, 4, 1]),
                device=None,
                is_shared=False),
            z=None,
            batch_size=torch.Size([3, 4]),
            device=None,
            is_shared=False)
        >>> assert (c1 == c2).all()
        >>> assert (c1[:2] == c2[:2]).all()
        >>> assert not (c1 == c2.apply(lambda x: x+1)).all()

    """
    if not is_tensor_collection(other) and not isinstance(
        other, (dict, numbers.Number, Tensor)
    ):
        return False
    if is_tensorclass(other):
        tensor = self._tensordict == other._tensordict
    else:
        tensor = self._tensordict == (
            other.exclude(*self._non_tensordict.keys())
            if _is_tensor_collection(type(other))
            else other
        )
    return _from_tensordict_with_none(self, tensor)


def _ne(self, other: object) -> bool:
    """Compare the Tensor class object to another object for inequality. However, the equality check for non-tensor data is not performed.

    Args:
        other: object to compare to this object

    Returns:
        False if the objects are of different class types, Tensorclass of boolean values for tensor attributes and None for non-tensor attributes

    Examples:
        >>> @tensorclass
        ... class MyClass:
        ...     x: Tensor
        ...     y: "MyClass"
        ...     z: str
        ...
        >>> c1 = MyClass(
        ...     x=torch.randn(3, 4),
        ...     y=MyClass(
        ...         x=torch.randn(3, 4, 1),
        ...         y=None,
        ...         z="bar",
        ...         batch_size=[3, 4, 1],
        ...     ),
        ...     z="foo",
        ...     batch_size=[3, 4],
        ... )
        >>> c2 = c1.clone()
        >>> print(c1 != c2)
        MyClass(
            x=Tensor(shape=torch.Size([3, 4]), device=cpu, dtype=torch.bool, is_shared=False),
            y=MyClass(
                x=Tensor(shape=torch.Size([3, 4, 1]), device=cpu, dtype=torch.bool, is_shared=False),
                y=None,
                z=None,
                batch_size=torch.Size([3, 4, 1]),
                device=None,
                is_shared=False),
            z=None,
            batch_size=torch.Size([3, 4]),
            device=None,
            is_shared=False)
        >>> c2 = c2.apply(lambda x: x+1)
        >>> assert (c1 != c2).all()

    """
    if not is_tensor_collection(other) and not isinstance(
        other, (dict, numbers.Number, Tensor)
    ):
        return True
    if is_tensorclass(other):
        tensor = self._tensordict != other._tensordict
    else:
        tensor = self._tensordict != (
            other.exclude(*self._non_tensordict.keys())
            if _is_tensor_collection(type(other))
            else other
        )
    return _from_tensordict_with_none(self, tensor)


def _or(self, other: object) -> bool:
    """Compares the Tensor class object to another object for logical OR. However, the logical OR check for non-tensor data is not performed.

    Args:
        other: object to compare to this object. Can be a tensorclass, a
            tensordict or any compatible type (int, float or tensor), in
            which case the equality check will be propagated to the leaves.

    Returns:
        False if the objects are of different class types, Tensorclass of boolean
        values for tensor attributes and None for non-tensor attributes

    """
    if not is_tensor_collection(other) and not isinstance(
        other, (dict, numbers.Number, Tensor)
    ):
        return False
    if is_tensorclass(other):
        tensor = self._tensordict | other._tensordict
    else:
        tensor = self._tensordict | (
            other.exclude(*self._non_tensordict.keys())
            if _is_tensor_collection(type(other))
            else other
        )
    return _from_tensordict_with_none(self, tensor)


def _xor(self, other: object) -> bool:
    """Compares the Tensor class object to another object for exclusive OR. However, the exclusive OR check for non-tensor data is not performed.

    Args:
        other: object to compare to this object. Can be a tensorclass, a
            tensordict or any compatible type (int, float or tensor), in
            which case the equality check will be propagated to the leaves.

    Returns:
        False if the objects are of different class types, Tensorclass of boolean
        values for tensor attributes and None for non-tensor attributes

    """
    if not is_tensor_collection(other) and not isinstance(
        other, (dict, numbers.Number, Tensor)
    ):
        return False
    if is_tensorclass(other):
        tensor = self._tensordict ^ other._tensordict
    else:
        tensor = self._tensordict ^ (
            other.exclude(*self._non_tensordict.keys())
            if _is_tensor_collection(type(other))
            else other
        )
    return _from_tensordict_with_none(self, tensor)


def _non_tensor_items(self, include_nested=False):
    if include_nested:
        return self.non_tensor_items() + self._tensordict.non_tensor_items(
            include_nested=True
        )
    else:
        return list(self._non_tensordict.items())


def _bool(self):
    raise RuntimeError("Converting a tensorclass to boolean value is not permitted")


def _single_td_field_as_str(key, item, tensordict):
    """Returns a string as a  key-value pair of tensordict.

    Args:
        key (str): key of tensor dict item
        item (tensor type): value to be returned for key
        tensordict (Tensordict): Tensordict object

    Returns:
        String representation of a key-value pair

    """
    if is_tensor_collection(type(item)):
        return f"{key}={repr(tensordict[key])}"
    return f"{key}={_get_repr(item)}"


def _all_td_fields_as_str(td: TensorDictBase) -> str:
    """Returns indented representation of tensor dict values as a key-value pairs.

    Args:
        td (TensorDict) : Tensordict object

    Returns:
        String representation of all tensor data

    """
    return indent(
        ",\n".join(
            sorted([_single_td_field_as_str(key, item, td) for key, item in td.items()])
        ),
        4 * " ",
    )


def _all_non_td_fields_as_str(src_dict) -> list:
    """Returns a list of string representation of non-tensor key-value pairs.

    Args:
        src_dict (dict): non_tensor_dict

    Returns:
        result (list): list of strings with key-value representation

    """
    result = []
    for key, val in src_dict.items():
        if not is_tensor_collection(val):
            result.append(f"{key}={repr(val)}")

    return result


def _unbind(self, dim: int):
    """Returns a tuple of indexed tensorclass instances unbound along the indicated dimension.

    Resulting tensorclass instances will share the storage of the initial tensorclass instance.

    """
    # TODO: dynamo doesn't like copy, using dict instead
    return tuple(
        type(self)._from_tensordict(td, non_tensordict=dict(self._non_tensordict))
        for td in self._tensordict.unbind(dim)
    )


################
# Custom classes
# --------------

NONTENSOR_HANDLED_FUNCTIONS = []

_MP_MANAGER = None


def _mp_manager():
    global _MP_MANAGER
    if _MP_MANAGER is None:
        _MP_MANAGER = Manager()
    return _MP_MANAGER


@tensorclass
class NonTensorData:
    """A carrier for non-tensordict data.

    This class can be used whenever non-tensor data needs to be carrier at
    any level of a tensordict instance.

    :class:`~tensordict.tensorclass.NonTensorData` instances can be created
    explicitely or using :meth:`~tensordict.TensorDictBase.set_non_tensor`.

    This class is serializable using :meth:`tensordict.TensorDictBase.memmap`
    and related methods, and can be loaded through :meth:`~tensordict.TensorDictBase.load_memmap`.
    If the content of the object is JSON-serializable, it will be serializsed in
    the `meta.json` file in the directory pointed by the parent key of the `NoneTensorData`
    object. If it isn't, serialization will fall back on pickle. This implies
    that we assume that the content of this class is either json-serializable or
    pickable, and it is the user responsibility to make sure that one of these
    holds. We try to avoid pickling/unpickling objects for performance and security
    reasons (as pickle can execute arbitrary code during loading).

    .. note:: if the data passed to :class:`NonTensorData` is a :class:`NonTensorData`
        itself, the data from the nested object will be gathered.

        >>> non_tensor = NonTensorData("a string!")
        >>> non_tensor = NonTensorData(non_tensor)
        >>> assert non_tensor.data == "a string!"

    .. note:: To faciliate ``NonTensorData`` integration in tensordict, the
        :meth:`~tensordict.TensorDictBase.__getitem__` and :meth:`~tensordict.TensorDictBase.__setitem__`
        are overloaded to set non-tensor data appropriately (unlike :meth:`~tensordict.TensorDictBase.set`
        and :meth:`~tensordict.TensorDictBase.get` which are reserved for tensor-like
        objects):

        >>> td = TensorDict({"a": torch.zeros(3)}, batch_size=[3])
        >>> td["a"]  # gets a tensor
        >>> td["b"] = "a string!"
        >>> assert td["b"] == "a string!"
        >>> # indexing preserves the meta-data
        >>> assert td[0]["b"] == "a string!"
        >>> td.get("b")  # returns the NonTensorData

    .. note:: Unlike other tensorclass classes, :class:`NonTensorData` supports
        comparisons of two non-tensor data through :meth:`~.__eq__`, :meth:`~.__ne__`,
        :meth:`~.__xor__` or :meth:`~.__or__`. These operations return a tensor
        of shape `batch_size`. For compatibility with `<a tensordict> == <float_number>`,
        comparison with non-:class:`NonTensorData` will always return an empty
        :class:`NonTensorData`.

        >>> a = NonTensorData(True, batch_size=[])
        >>> b = NonTensorData(True, batch_size=[])
        >>> assert a == b
        >>> assert not (a != b)
        >>> assert not (a ^ b)
        >>> assert a | b
        >>> # The output is a tensor of shape batch-size
        >>> a = NonTensorData(True, batch_size=[3])
        >>> b = NonTensorData(True, batch_size=[3])
        >>> print(a == b)
        tensor([True, True, True])

    .. note:: Stacking :class:`NonTensorData` instances results in either
        a single :class:`NonTensorData` instance if all shapes match, or a
        :class:`~tensordict.LazyStackedTensorDict` object if the content
        mismatch. To get to this result, the content of the :class:`NonTensorData`
        instances must be compared, which can be computationally intensive
        depending on what this content is.

        >>> data = torch.stack([NonTensorData(1, batch_size=[]) for _ in range(10)])
        >>> data
        NonTensorData(
            data=1,
            batch_size=torch.Size([10]),
            device=None,
            is_shared=False)
        >>> data = torch.stack([NonTensorData(i, batch_size=[3,]) for i in range(10)], 1)
        >>> data[:, 0]
        NonTensorData(
            data=0,
            batch_size=torch.Size([3]),
            device=None,
            is_shared=False)

    .. note:: Non-tensor data can be filtered out from a tensordict using
        :meth:`~tensordict.TensorDictBase.filter_non_tensor`.

    Examples:
        >>> # create an instance explicitly
        >>> non_tensor = NonTensorData("a string!", batch_size=[]) # batch-size can be anything
        >>> data = TensorDict({}, batch_size=[3])
        >>> data.set_non_tensor(("nested", "key"), "a string!")
        >>> assert isinstance(data.get(("nested", "key")), NonTensorData)
        >>> assert data.get_non_tensor(("nested", "key")) == "a string!"
        >>> # serialization
        >>> class MyPickableClass:
        ...     value = 10
        >>> data.set_non_tensor("pickable", MyPickableClass())
        >>> import tempfile
        >>> with tempfile.TemporaryDirectory() as tmpdir:
        ...     data.memmap(tmpdir)
        ...     loaded = TensorDict.load_memmap(tmpdir)
        ...     # print directory path
        ...     print_directory_tree(tmpdir)
        Directory size: 511.00 B
        tmp2cso9og_/
            pickable/
                _tensordict/
                    meta.json
                other.pickle
                meta.json
            nested/
                key/
                    _tensordict/
                        meta.json
                    meta.json
                meta.json
            meta.json
        >>> assert loaded.get_non_tensor("pickable").value == 10

    .. note:: __Preallocation__ is also possible with ``NonTensorData``.
      This class can handle conversion from ``NonTensorData`` to
      ``NonTensorStack`` where appropriate, as the following example
      demonstrates:

        >>> td = TensorDict({"val": NonTensorData(data=0, batch_size=[10])}, [10])
        >>> print(td)
        TensorDict(
            fields={
                val: NonTensorData(
                    data=0,
                    _metadata=None,
                    _is_non_tensor=True,
                    batch_size=torch.Size([10]),
                    device=None,
                    is_shared=False)},
            batch_size=torch.Size([10]),
            device=None,
            is_shared=False)
        >>> print(td["val"])
        0
        >>> newdata = TensorDict({"val": NonTensorData(data=1, batch_size=[5])}, [5])
        >>> td[1::2] = newdata
        >>> print(td)
        TensorDict(
            fields={
                val: NonTensorStack(
                    [0, 1, 0, 1, 0, 1, 0, 1, 0, 1],
                    batch_size=torch.Size([10]),
                    device=None)},
            batch_size=torch.Size([10]),
            device=None,
            is_shared=False)
        >>> print(td["val"])  # the stack is automatically converted to a list
        [0, 1, 0, 1, 0, 1, 0, 1, 0, 1]

      If the value is unique, the ``NonTensorData`` container is kept and
      retrieving the value only returns this value. If a ``NonTensorStack``
      is used, ``__getitem__`` will return the list of values instead.
      This makes the two operations not exactly interchangeable. The reason
      for this inconsistency is that a single ``NonTensorData`` with a non-empty
      batch-size is intended to be used as a metadata carrier for bigger
      tensordicts, whereas ``NonTensorStack`` usage is aimed at allocating
      one metadata atom to each corresponding batch element.

    .. note::
      ``NonTensorData`` can be shared between processes. In fact, both
      :meth:`~tensordict.TensorDict.memmap_` (and the likes) and
      :meth:`~tensordict.TensorDict.share_memory_` will produce sharable
      instances.

      Valid methods to write data are :meth:`~tensordict.TensorDictBase.update`
      with the `inplace=True` flag and :meth:`~tensordict.TensorDictBase.update_`
      or :meth:`~tensordict.TensorDictBase.update_at_`.

        >>> if __name__ == "__main__":
        ...     td = TensorDict({"val": NonTensorData(data=0, batch_size=[])}, [])
        ...     td.share_memory_()
        ...     td.update_(TensorDict({"val": NonTensorData(data=1, batch_size=[])}, []))  # works
        ...     td.update(TensorDict({"val": NonTensorData(data=1, batch_size=[])}, []), inplace=True)  # works
        ...     td["val"] = 1  # breaks

      A shared ``NonTensorData`` is writable whenever its content is a ``str``,
      ``int``, ``float``, ``bool``, ``dict`` or ``list`` instance. Other types
      (e.g., dataclasses) will not raise an exception during the call to
      ``memmap_`` or ``share_memory_`` but they will cause the code to break
      when the data is overwritten.

        >>> @dataclass
        ... class MyClass:
        ...     string: str
        ...
        >>> if __name__ == "__main__":
        ...     td = TensorDict({"val": MyClass("a string!")}, [])
        ...     td.share_memory_()  # works and can be shared between processes
        ...     td.update_(TensorDict({"val": MyClass("another string!")}, []))  # breaks!

      :class:`~tensordict.tensorclass.TensorStack` instances are also sharable
      in a similar way. Crucially, preallocation must be properly handled for
      this to work.

        >>> td = TensorDict({"val": NonTensorData(data=0, batch_size=[10])}, [10])
        >>> newdata = TensorDict({"val": NonTensorData(data=1, batch_size=[5])}, [5])
        >>> td[1::2] = newdata
        >>> # If TD is properly preallocated, we can share it and change its content
        >>> td.share_memory_()
        >>> newdata = TensorDict({"val": NonTensorData(data=2, batch_size=[5])}, [5])
        >>> td[1::2] = newdata  # Works!
        >>> # In contrast, not preallocating the tensordict properly will break when assigning values
        >>> td = TensorDict({"val": NonTensorData(data=0, batch_size=[10])}, [10])
        >>> td.share_memory_()
        >>> newdata = TensorDict({"val": NonTensorData(data=2, batch_size=[5])}, [5])
        >>> td[1::2] = newdata  # breaks!

      Writable memmapped-``NonTensorData`` instances will update the underlying
      metadata if required. This involves writing in a JSON file, which can
      introduce some overhead. We advise against this usage whenever one seeks
      performance and long-lasting data sharing isn't required (``share_memory_``
      should be preferred in these cases).

        >>> if __name__ == "__main__":
        ...     td = TensorDict({"val": NonTensorData(data=0, batch_size=[])}, [])
        ...     td.memmap_(dest_folder)
        ...     td.update_(TensorDict({"val": NonTensorData(data=1, batch_size=[])}, []))
        ...     # The underlying metadata on disk is updated during calls to update_
        ...     td_load = TensorDict.load_memmap(dest_folder)
        ...     assert (td == td_load).all()

    """

    # Used to carry non-tensor data in a tensordict.
    # The advantage of storing this in a tensorclass is that we don't need
    # to patch tensordict with additional checks that will encur unwanted overhead
    # and all the overhead falls back on this class.
    data: Any
    _metadata: dict | None = None

    _is_non_tensor: bool = True

    def __repr__(self):
        data_str = str(self.data)
        if len(data_str) > 200:
            data_str = data_str[:20] + "  ...  " + data_str[-20:]
        return f"{type(self).__name__}(data={data_str}, batch_size={self.batch_size}, device={self.device})"

    def __post_init__(self):
        _tensordict = self.__dict__["_tensordict"]
        _non_tensordict = self.__dict__["_non_tensordict"]
        data = _non_tensordict.get("data", NO_DEFAULT)
        if data is NO_DEFAULT:
            data = _tensordict._get_str("data", default=NO_DEFAULT)
            data_inner = getattr(data, "data", None)
            if data_inner is None:
                # Support for stacks
                data_inner = data.tolist()
            del _tensordict["data"]
            _non_tensordict["data"] = data_inner
        assert _tensordict.is_empty(), self._tensordict

        # TODO: this will probably fail with dynamo at some point, + it's terrible.
        #  Make sure it's patched properly at init time
        old_eq = self.__class__.__eq__
        if old_eq is _eq:
            global NONTENSOR_HANDLED_FUNCTIONS
            NONTENSOR_HANDLED_FUNCTIONS.extend(TD_HANDLED_FUNCTIONS)

            # Patch only the first time a class is created

            @functools.wraps(_eq)
            def __eq__(self, other):
                if isinstance(other, NonTensorData):
                    return torch.full(
                        self.batch_size,
                        bool(self.data == other.data),
                        device=self.device,
                    )
                return old_eq(self, other)

            self.__class__.__eq__ = __eq__

            _ne = self.__class__.__ne__

            @functools.wraps(_ne)
            def __ne__(self, other):
                if isinstance(other, NonTensorData):
                    return torch.full(
                        self.batch_size,
                        bool(self.data != other.data),
                        device=self.device,
                    )
                return _ne(self, other)

            self.__class__.__ne__ = __ne__

            _xor = self.__class__.__xor__

            @functools.wraps(_xor)
            def __xor__(self, other):
                if isinstance(other, NonTensorData):
                    return torch.full(
                        self.batch_size,
                        bool(self.data ^ other.data),
                        device=self.device,
                    )
                return _xor(self, other)

            self.__class__.__xor__ = __xor__

            _or = self.__class__.__or__

            @functools.wraps(_or)
            def __or__(self, other):
                if isinstance(other, NonTensorData):
                    return torch.full(
                        self.batch_size,
                        bool(self.data | other.data),
                        device=self.device,
                    )
                return _or(self, other)

            self.__class__.__or__ = __or__

    def update(
        self,
        input_dict_or_td: dict[str, CompatibleType] | T,
        clone: bool = False,
        inplace: bool = False,
        *,
        non_blocking: bool = False,
        keys_to_update: Sequence[NestedKey] | None = None,
        is_leaf: Callable[[Type], bool] | None = None,
    ) -> T:
        return self._update(
            input_dict_or_td=input_dict_or_td,
            clone=clone,
            inplace=inplace,
            keys_to_update=keys_to_update,
            is_leaf=is_leaf,
        )

    def _update(
        self,
        input_dict_or_td: dict[str, CompatibleType] | T,
        clone: bool = False,
        inplace: bool = False,
        *,
        keys_to_update: Sequence[NestedKey] | None = None,
        break_on_memmap: bool = None,
        is_leaf: Callable[[Type], bool] | None = None,
    ) -> T:
        if isinstance(input_dict_or_td, NonTensorData):
            data = input_dict_or_td.data
            if inplace and self._tensordict._is_shared:
                _update_shared_nontensor(self._non_tensordict["data"], data)
                return self
            elif inplace and self._is_memmap:
                _is_memmaped_from_above = self._is_memmaped_from_above()
                if break_on_memmap is None:
                    global _BREAK_ON_MEMMAP
                    break_on_memmap = _BREAK_ON_MEMMAP
                if _is_memmaped_from_above and break_on_memmap:
                    raise RuntimeError(
                        "Cannot update a leaf NonTensorData from a memmaped parent NonTensorStack. "
                        "To update this leaf node, please update the NonTensorStack with the proper index."
                    )
                share_non_tensor = self._metadata["_share_non_tensor"]
                if share_non_tensor:
                    _update_shared_nontensor(self._non_tensordict["data"], data)
                else:
                    self._non_tensordict["data"] = data
                # Force json update by setting is memmap to False
                if not _is_memmaped_from_above and "memmap_prefix" in self._metadata:
                    self._tensordict._is_memmap = False
                    self._memmap_(
                        prefix=self._metadata["memmap_prefix"],
                        copy_existing=False,
                        executor=None,
                        futures=None,
                        inplace=True,
                        like=False,
                        share_non_tensor=share_non_tensor,
                    )
                return self
            elif not inplace and self.is_locked:
                raise RuntimeError(_LOCK_ERROR)
            if clone:
                data = deepcopy(data)
            self.data = data
        elif isinstance(input_dict_or_td, NonTensorStack):
            raise ValueError(
                "Cannot update a NonTensorData object with a NonTensorStack. Call `non_tensor_data.maybe_to_stack()` "
                "before calling update()."
            )
        elif not input_dict_or_td.is_empty():
            raise RuntimeError(f"Unexpected type {type(input_dict_or_td)}")
        return self

    def maybe_to_stack(self):
        """Converts the NonTensorData object to a NonTensorStack object if it has a non-empty batch-size."""
        datalist = self.data
        if not self.batch_size:
            return self
        for i in reversed(self.batch_size):
            datalist = [datalist] * i
        return NonTensorStack._from_list(datalist, device=self.device, ndim=self.ndim)

    def update_(
        self,
        input_dict_or_td: dict[str, CompatibleType] | T,
        clone: bool = False,
        *,
        non_blocking: bool = False,
        keys_to_update: Sequence[NestedKey] | None = None,
    ) -> T:
        return self._update_(
            input_dict_or_td=input_dict_or_td,
            clone=clone,
            keys_to_update=keys_to_update,
        )

    def _update_(
        self,
        input_dict_or_td: dict[str, CompatibleType] | T,
        clone: bool = False,
        *,
        keys_to_update: Sequence[NestedKey] | None = None,
        break_on_memmap: bool = None,
    ) -> T:

        if isinstance(input_dict_or_td, NonTensorStack):
            raise RuntimeError(
                "Cannot update a NonTensorData with a NonTensorStack object."
            )
        if not isinstance(input_dict_or_td, NonTensorData):
            raise RuntimeError(
                "NonTensorData.copy_ / update_ requires the source to be a NonTensorData object."
            )
        return self._update(
            input_dict_or_td,
            inplace=True,
            clone=clone,
            keys_to_update=keys_to_update,
            break_on_memmap=break_on_memmap,
        )

    def update_at_(
        self,
        input_dict_or_td: dict[str, CompatibleType] | TensorDictBase,
        index: IndexType,
        clone: bool = False,
        *,
        non_blocking: bool = False,
    ) -> NonTensorData:
        if index != () and index != slice(None):
            raise RuntimeError("Cannot update a part of a NonTensorData.")
        return self.update_(
            input_dict_or_td=input_dict_or_td, clone=clone, non_blocking=non_blocking
        )

    def empty(self, recurse=False, *, device=NO_DEFAULT, batch_size=None, names=None):
        if batch_size is not None and names is None:
            names = None
        elif names is None and self._has_names():
            names = self.names
        else:
            names = None
        return NonTensorData(
            data=self.data,
            batch_size=self.batch_size if batch_size is None else batch_size,
            names=names,
            device=self.device if device is NO_DEFAULT else device,
        )

    def _apply_nest(self, *args, out=None, **kwargs):
        # kwargs["filter_empty"] = False
        if out is not None:
            return out
        return self.empty(
            batch_size=kwargs.get("batch_size"),
            device=kwargs.get("device", NO_DEFAULT),
            names=kwargs.get("names"),
        )

    def to_dict(self):
        # override to_dict to return just the data
        return self.data

    def to_tensordict(self):
        return self

    @classmethod
    def _stack_non_tensor(cls, list_of_non_tensor, dim=0):
        # checks have been performed previously, so we're sure the list is non-empty
        first = list_of_non_tensor[0]

        def _check_equal(a, b):
            if isinstance(a, _ACCEPTED_CLASSES) or isinstance(b, _ACCEPTED_CLASSES):
                return (a == b).all()
            if isinstance(a, np.ndarray) or isinstance(b, np.ndarray):
                return (a == b).all()
            try:
                iseq = a == b
            except Exception:
                iseq = False
            return iseq

        if all(isinstance(data, NonTensorData) for data in list_of_non_tensor) and all(
            _check_equal(data.data, first.data) for data in list_of_non_tensor[1:]
        ):
            batch_size = list(first.batch_size)
            batch_size.insert(dim, len(list_of_non_tensor))
            return NonTensorData(
                data=first.data,
                batch_size=batch_size,
                names=first.names if first._has_names() else None,
                device=first.device,
            )

        return NonTensorStack(*list_of_non_tensor, stack_dim=dim)

    @classmethod
    def __torch_function__(
        cls,
        func: Callable,
        types: tuple[type, ...],
        args: tuple[Any, ...] = (),
        kwargs: dict[str, Any] | None = None,
    ) -> Callable:
        # A modified version of __torch_function__ to account for the different behaviour
        # of stack, which should return lazy stacks of data of data does not match.
        if func not in _TD_PASS_THROUGH or not all(
            issubclass(t, (Tensor, cls)) for t in types
        ):
            return NotImplemented

        escape_conversion = func in (torch.stack,)

        if kwargs is None:
            kwargs = {}

        # get the output type from the arguments / keyword arguments
        if len(args) > 0:
            tensorclass_instance = args[0]
        else:
            tensorclass_instance = kwargs.get("input", kwargs["tensors"])
        if isinstance(tensorclass_instance, (tuple, list)):
            tensorclass_instance = tensorclass_instance[0]
        if not escape_conversion:
            args = tuple(_arg_to_tensordict(arg) for arg in args)
            kwargs = {key: _arg_to_tensordict(value) for key, value in kwargs.items()}

        result = TD_HANDLED_FUNCTIONS[func](*args, **kwargs)
        if isinstance(result, (list, tuple)):
            return result.__class__(
                _from_tensordict_with_copy(tensorclass_instance, tensordict_result)
                for tensordict_result in result
            )
        if not escape_conversion:
            return _from_tensordict_with_copy(tensorclass_instance, result)
        return result

    def _fast_apply(self, *args, **kwargs):
        kwargs["filter_empty"] = False
        return _wrap_method(self, "_fast_apply", self._tensordict._fast_apply)(
            *args, **kwargs
        )

    def tolist(self):
        """Converts the data in a list if the batch-size is non-empty.

        If the batch-size is empty, returns the data.

        """
        if not self.batch_size:
            return self.data
        return [ntd.tolist() for ntd in self.unbind(0)]

    def copy_(self, src: NonTensorData | NonTensorStack, non_blocking: bool = False):
        return self.update_(src, non_blocking=non_blocking)

    def clone(self, recurse: bool = True):
        if recurse:
            return type(self)(
                data=deepcopy(self.data),
                batch_size=self.batch_size,
                device=self.device,
                names=self.names,
            )
        return type(self)(
            data=self.data,
            batch_size=self.batch_size,
            device=self.device,
            names=self.names,
        )

    def share_memory_(self):
        if self._tensordict._is_shared:
            return self
        with self.unlock_():
            self._non_tensordict["data"] = _share_memory_nontensor(
                self.data, manager=_mp_manager()
            )
        self._tensordict.share_memory_()
        return self

    def _memmap_(
        self,
        *,
        prefix: str | None = None,
        copy_existing: bool = False,
        executor=None,
        futures=None,
        inplace=True,
        like=False,
        memmaped: bool = False,
        share_non_tensor: bool = False,
    ):
        # For efficiency, we can avoid doing this saving
        #  if the data is already there.
        if self._tensordict._is_memmap and str(
            getattr(self._tensordict, "_memmap_prefix", None)
        ) == str(prefix):
            return self

        _metadata = {}
        if prefix is not None:
            _metadata = copy(self._metadata)
            if _metadata is None:
                _metadata = {}
            _metadata["memmap_prefix"] = prefix
            _metadata["memmaped"] = memmaped

        out = _memmap_(
            self,
            prefix=prefix,
            copy_existing=copy_existing,
            executor=executor,
            futures=futures,
            inplace=inplace,
            like=like,
            memmaped=memmaped,
            share_non_tensor=share_non_tensor,
        )
        _metadata["_share_non_tensor"] = share_non_tensor
        out._non_tensordict["_metadata"] = _metadata
        if share_non_tensor:
            out._non_tensordict["data"] = _share_memory_nontensor(
                out.data, manager=_mp_manager()
            )
        return out

    def _is_memmaped_from_above(self):
        _metadata = self._metadata
        if _metadata is None:
            return False
        return _metadata.get("memmaped", False)


# For __setitem__ and _update_at_ we don't pass a kwarg but use a global variable instead
_BREAK_ON_MEMMAP = True


class NonTensorStack(LazyStackedTensorDict):
    """A thin wrapper around LazyStackedTensorDict to make stack on non-tensor data easily recognizable.

    A ``NonTensorStack`` is returned whenever :func:`~torch.stack` is called on
    a list of :class:`~tensordict.NonTensorData` or ``NonTensorStack``.

    Examples:
        >>> from tensordict import NonTensorData
        >>> import torch
        >>> data = torch.stack([
        ...     torch.stack([NonTensorData(data=(i, j), batch_size=[]) for i in range(2)])
        ...    for j in range(3)])
        >>> print(data)
        NonTensorStack(
            [[(0, 0), (1, 0)], [(0, 1), (1, 1)], [(0, 2), (1, ...,
            batch_size=torch.Size([3, 2]),
            device=None)

    To obtain the values stored in a ``NonTensorStack``, call :class:`~.tolist`.

    """

    _is_non_tensor: bool = True

    def __init__(self, *args, **kwargs):
        super().__init__(*args, **kwargs)
        if not all(is_non_tensor(item) for item in self.tensordicts):
            raise RuntimeError("All tensordicts must be non-tensors.")

    def tolist(self):
        """Extracts the content of a :class:`tensordict.tensorclass.NonTensorStack` in a nested list.

        Examples:
            >>> from tensordict import NonTensorData
            >>> import torch
            >>> data = torch.stack([
            ...     torch.stack([NonTensorData(data=(i, j), batch_size=[]) for i in range(2)])
            ...    for j in range(3)])
            >>> data.tolist()
            [[(0, 0), (1, 0)], [(0, 1), (1, 1)], [(0, 2), (1, 2)]]

        """
        iterator = self.tensordicts if self.stack_dim == 0 else self.unbind(0)
        return [td.tolist() for td in iterator]

    @classmethod
    def from_nontensordata(cls, non_tensor: NonTensorData):
        data = non_tensor.data
        prev = NonTensorData(data, batch_size=[], device=non_tensor.device)
        for dim in reversed(non_tensor.shape):
            prev = cls(*[prev.clone(False) for _ in range(dim)], stack_dim=0)
        return prev

    def __repr__(self):
        selfrepr = str(self.tolist())
        if len(selfrepr) > 50:
            selfrepr = f"{selfrepr[:50]}..."
        selfrepr = indent(selfrepr, prefix=4 * " ")
        batch_size = indent(f"batch_size={self.batch_size}", prefix=4 * " ")
        device = indent(f"device={self.device}", prefix=4 * " ")
        return f"NonTensorStack(\n{selfrepr}," f"\n{batch_size}," f"\n{device})"

    @classmethod
    def lazy_stack(
        cls,
        items: Sequence[TensorDictBase],
        dim: int = 0,
        *,
        device: DeviceType | None = None,
        out: T | None = None,
        stack_dim_name: str | None = None,
    ) -> T:
        result = super().lazy_stack(
            items=items, dim=dim, out=out, stack_dim_name=stack_dim_name, device=device
        )
        if not isinstance(result, cls):
            raise RuntimeError(
                f"Unexpected result type: {type(result)} - expected one of {cls}."
            )
        return result

    def to_dict(self) -> dict[str, Any]:
        return self.tolist()

    def to_tensordict(self):
        return self

    def _memmap_(
        self,
        *,
        prefix: str | None = None,
        copy_existing: bool = False,
        executor=None,
        futures=None,
        inplace=True,
        like=False,
        memmaped: bool = False,
        share_non_tensor: bool = False,
    ) -> T:

        memmaped_leaves = memmaped
        if not memmaped and prefix is not None:
            memmaped_leaves = True

            def save_metadata(prefix=prefix, self=self):
                data = self.tolist()
                device = str(self.device) if self.device is not None else None
                if not prefix.exists():
                    os.makedirs(prefix, exist_ok=True)
                jsondict = {
                    "_type": str(self.__class__),
                    "stack_dim": self.stack_dim,
                    "device": device,
                }
                if _is_json_serializable(data):
                    jsondict["data"] = data
                else:
                    jsondict["data"] = "pickle.pkl"
                    with open(prefix / "pickle.pkl", "wb") as f:
                        pickle.dump(data, f)
                with open(prefix / "meta.json", "wb") as f:
                    f.write(json.dumps(jsondict))

            if executor is None:
                save_metadata()
            else:
                futures.append(executor.submit(save_metadata))
        # The leaves are all non-tensor or non-tensor stacks, and we already saved this on disk
        # The only thing remaining to do is share the data between processes
        results = []
        for i, td in enumerate(self.tensordicts):
            td: NonTensorData
            results.append(
                td._memmap_(
                    prefix=(prefix / str(i)) if prefix is not None else None,
                    copy_existing=copy_existing,
                    executor=executor,
                    futures=futures,
                    inplace=inplace,
                    like=like,
                    # tell the nested stack / nontensor that
                    # no memmapping should be executed
                    memmaped=memmaped_leaves,
                    share_non_tensor=share_non_tensor,
                )
            )
        if not inplace:
            results = self.lazy_stack(results, dim=self.stack_dim)
        else:
            results = self
        if not memmaped and prefix is not None:
            results.__dict__["_path_to_memmap"] = prefix
        return results

    @classmethod
    def _load_memmap(
        cls, prefix: str, metadata: dict, *, out=None, **kwargs
    ) -> LazyStackedTensorDict:
        data = metadata.get("data", None)
        if data is not None:
            if isinstance(data, str):
                with open(prefix / data, "rb") as file:
                    data = pickle.load(file)
            device = metadata["device"]
            if device is not None:
                device = torch.device(device)
            return cls._from_list(data, device=device)
        return super()._load_memmap(prefix=prefix, metadata=metadata, **kwargs)

    @classmethod
    def _from_list(cls, datalist: List, device: torch.device, ndim: int | None = None):
        if (
            all(isinstance(item, list) for item in datalist)
            and all(len(item) == len(datalist[0]) for item in datalist)
            and (ndim is None or ndim > 1)
        ):
            ndim = ndim - 1 if ndim is not None else None
            return NonTensorStack(
                *(cls._from_list(item, device=device, ndim=ndim) for item in datalist),
                stack_dim=0,
            )
        return NonTensorStack(
            *(
                NonTensorData(data=item, device=device, batch_size=torch.Size([]))
                for item in datalist
            ),
            stack_dim=0,
        )

    def update(
        self,
        input_dict_or_td: dict[str, CompatibleType] | T,
        clone: bool = False,
        inplace: bool = False,
        *,
        non_blocking: bool = False,
        keys_to_update: Sequence[NestedKey] | None = None,
        is_leaf: Callable[[Type], bool] | None = None,
    ) -> T:
        return self._update(
            input_dict_or_td=input_dict_or_td,
            clone=clone,
            inplace=inplace,
            keys_to_update=keys_to_update,
            is_leaf=is_leaf,
        )

    def update_(
        self,
        input_dict_or_td: dict[str, CompatibleType] | T,
        clone: bool = False,
        *,
        non_blocking: bool = False,
        keys_to_update: Sequence[NestedKey] | None = None,
    ) -> T:
        return self._update(
            input_dict_or_td=input_dict_or_td,
            clone=clone,
            inplace=True,
            keys_to_update=keys_to_update,
        )

    def _update(
        self,
        input_dict_or_td: dict[str, CompatibleType] | T,
        clone: bool = False,
        inplace: bool = False,
        *,
        keys_to_update: Sequence[NestedKey] | None = None,
        break_on_memmap: bool = None,
        non_blocking: bool = False,
        is_leaf: Callable[[Type], bool] | None = None,
    ) -> T:
        if inplace and self.is_locked and not (self._is_shared or self._is_memmap):
            raise RuntimeError(_LOCK_ERROR)

        if isinstance(input_dict_or_td, NonTensorData):
            datalist = input_dict_or_td.data
            for d in reversed(self.batch_size):
                datalist = [datalist] * d
            reconstructed = self._from_list(
                datalist, device=self.device, ndim=self.ndim
            )
            return self.update(
                reconstructed,
                clone=clone,
                inplace=inplace,
                keys_to_update=keys_to_update,
                is_leaf=is_leaf,
            )

        memmap = False
        if self._is_memmap and hasattr(self, "_path_to_memmap"):
            if break_on_memmap is None:
                global _BREAK_ON_MEMMAP
                break_on_memmap = _BREAK_ON_MEMMAP
            if not break_on_memmap:
                raise RuntimeError(
                    "Calling _update with break_on_memmap=False is not permitted if the stack has a path."
                )
            # this is the only way break_on_memmap is False
            break_on_memmap = False
            # remove memmap
            if self._path_to_memmap.exists():
                shutil.rmtree(self._path_to_memmap)
            memmap = True

        # update content
        if isinstance(input_dict_or_td, NonTensorStack):
            for leaf_dest, leaf_src in zip(
                self.tensordicts, input_dict_or_td.unbind(self.stack_dim)
            ):
                leaf_dest._update(
                    leaf_src,
                    clone=clone,
                    inplace=inplace,
                    keys_to_update=keys_to_update,
                    break_on_memmap=break_on_memmap,
                    is_leaf=is_leaf,
                )
            if memmap:
                self._memmap_(prefix=self._path_to_memmap, inplace=True)
        else:
            raise NotImplementedError(
                f"The data type {type(input_dict_or_td)} is not supported within {type(self).__name__}.update"
            )
        return self

    def __setitem__(self, index, value):
        memmap = False
        if self._is_memmap and hasattr(self, "_path_to_memmap"):
            global _BREAK_ON_MEMMAP
            _BREAK_ON_MEMMAP = False
            memmap = True
        try:
            super().__setitem__(index, value)
            if memmap:
                self._memmap_(prefix=self._path_to_memmap, inplace=True)
        finally:
            _BREAK_ON_MEMMAP = True

    def update_at_(
        self,
        input_dict_or_td: dict[str, CompatibleType] | TensorDictBase,
        index: IndexType,
        clone: bool = False,
        *,
        non_blocking: bool = False,
    ) -> T:
        memmap = False
        if self._is_memmap and hasattr(self, "_path_to_memmap"):
            global _BREAK_ON_MEMMAP
            _BREAK_ON_MEMMAP = False
            memmap = True
        try:
            super().update_at_(
                input_dict_or_td, index, clone=clone, non_blocking=non_blocking
            )
            if memmap:
                self._memmap_(prefix=self._path_to_memmap, inplace=True)
        finally:
            _BREAK_ON_MEMMAP = True
        return self

    @property
    def data(self):
        raise AttributeError


_register_tensor_class(NonTensorStack)


def _share_memory_nontensor(data, manager: Manager):
    if isinstance(data, int):
        return mp.Value(ctypes.c_int, data)
    if isinstance(data, float):
        return mp.Value(ctypes.c_double, data)
    if isinstance(data, bool):
        return mp.Value(ctypes.c_bool, data)
    if isinstance(data, bytes):
        return mp.Value(ctypes.c_byte, data)
    if isinstance(data, dict):
        result = manager.dict()
        result.update(data)
        return result
    if isinstance(data, str):
        result = mp.Array(ctypes.c_char, 100)
        data = data.encode("utf-8")
        result[: len(data)] = data
        return result
    if isinstance(data, list):
        result = manager.list()
        result.extend(data)
        return result
    # In all other cases, we just return the tensor. It's ok because the content
    # will be passed to the remote process using regular serialization. We will
    # lock the update in _update_shared_nontensor though.
    return data


def _from_shared_nontensor(nontensor):
    if isinstance(nontensor, multiprocessing.managers.ListProxy):
        return list(nontensor)
    if isinstance(nontensor, multiprocessing.managers.DictProxy):
        return dict(nontensor)
    if isinstance(nontensor, multiprocessing.sharedctypes.Synchronized):
        return nontensor.value
    if isinstance(nontensor, multiprocessing.sharedctypes.SynchronizedArray):
        byte_list = []
        for byte in nontensor:
            if byte == b"\x00":
                break
            byte_list.append(byte)
        return b"".join(byte_list).decode("utf-8")
    return nontensor


def _update_shared_nontensor(nontensor, val):
    if isinstance(nontensor, multiprocessing.managers.ListProxy):
        nontensor[:] = []
        nontensor.extend(val)
    elif isinstance(nontensor, multiprocessing.managers.DictProxy):
        nontensor.clear()
        nontensor.update(val)
    elif isinstance(nontensor, multiprocessing.sharedctypes.Synchronized):
        nontensor.value = val
    elif isinstance(nontensor, multiprocessing.sharedctypes.SynchronizedArray):
        val = val.encode("utf-8")
        for i, byte in enumerate(nontensor):
            if i < len(val):
                v = val[i]
                nontensor[i] = v
            elif byte == b"\x00":
                break
            else:
                nontensor[i] = b"\x00"
        # nontensor[0] = val.encode("utf-8")
    else:
        raise NotImplementedError(
            f"Updating {type(nontensor).__name__} within a shared/memmaped structure is not supported."
        )<|MERGE_RESOLUTION|>--- conflicted
+++ resolved
@@ -73,25 +73,31 @@
 _CLEAR_METADATA = {"all", "any"}
 # torch functions where we can wrap the corresponding TensorDict version
 _TD_PASS_THROUGH = {
+    torch.cat: True,
+    torch.clone: True,
+    torch.empty_like: True,
+    torch.full_like: True,
+    torch.gather: True,
+    torch.ones_like: True,
+    torch.permute: True,
+    torch.rand_like: True,
+    torch.randn_like: True,
+    torch.split: True,
+    torch.squeeze: True,
+    torch.stack: True,
     torch.unbind: True,
-    torch.full_like: True,
+    torch.unsqueeze: True,
     torch.zeros_like: True,
-    torch.ones_like: True,
-    torch.rand_like: True,
-    torch.empty_like: True,
-    torch.randn_like: True,
-    torch.clone: True,
-    torch.squeeze: True,
-    torch.unsqueeze: True,
-    torch.split: True,
-    torch.permute: True,
-    torch.split: True,
-    torch.stack: True,
-    torch.cat: True,
-    torch.gather: True,
 }
 # Methods to be executed from tensordict, any ref to self means 'tensorclass'
-_METHOD_FROM_TD = []
+_METHOD_FROM_TD = [
+    "load_",
+    "memmap",
+    "memmap_",
+    "memmap_like",
+    "memmap_refresh_",
+    "save",
+]
 # Methods to be executed from tensordict, any ref to self means 'self._tensordict'
 _FALLBACK_METHOD_FROM_TD_NOWRAP = [
     "_check_unlock",
@@ -101,39 +107,22 @@
     "_get_str",
     "_get_tuple",
     "_has_names",
-<<<<<<< HEAD
     "_multithread_apply_flat",
     "_multithread_rebuild",  # rebuild checks if self is a non tensor
     "_propagate_lock",
     "_propagate_unlock",
     "_values_list",
-=======
-    "_multithread_rebuild",  # rebuild checks if self is a non tensor
->>>>>>> 03b86d39
     "gather",
     "is_empty",
     "is_memmap",
     "is_shared",
-<<<<<<< HEAD
     "items",
     "keys",
-    "ndimension",
     "ndimension",
     "numel",
     "replace",
     "values",
     # "_get_sub_tensordict",
-=======
-    "load_",
-    "memmap",
-    "memmap_",
-    "memmap_like",
-    "memmap_refresh_",
-    "ndimension",
-    "numel",
-    "replace",
-    "save",
->>>>>>> 03b86d39
 ]
 
 # Methods to be executed from tensordict, any ref to self means 'self._tensordict'
@@ -154,13 +143,11 @@
     "_erase_names",  # TODO: must be specialized
     "_exclude",  # TODO: must be specialized
     "_fast_apply",
+    "_get_names_idx",  # no wrap output
     "_get_sub_tensordict",
     "_remove_batch_dim",
     "_select",  # TODO: must be specialized
     "_set_at_tuple",
-    # _set_str needs a special treatment to catch keys that are already in
-    # non tensor data
-    # "_set_str",
     "_set_tuple",
     "abs",
     "abs_",
@@ -215,12 +202,6 @@
     "floor_",
     "frac",
     "frac_",
-<<<<<<< HEAD
-=======
-    "is_empty",  # no wrap output
-    "is_memmap",  # no wrap output
-    "is_shared",  # no wrap output
->>>>>>> 03b86d39
     "isfinite",
     "isnan",
     "isreal",
@@ -246,10 +227,6 @@
     "mul",
     "mul_",
     "named_apply",
-<<<<<<< HEAD
-=======
-    "ndimension",  # no wrap output
->>>>>>> 03b86d39
     "neg",
     "neg_",
     "norm",
@@ -287,18 +264,9 @@
     "unflatten",
     "unlock_",
     "unsqueeze",
-<<<<<<< HEAD
-=======
-    "values",  # no wrap output
->>>>>>> 03b86d39
     "view",
-    "_get_names_idx",  # no wrap output
     "where",
     "zero_",
-    # "_set_at_str",
-    # "_set_at_tuple",
-    # _set_str needs a special treatment to catch keys that are already in
-    # non tensor data
 ]
 assert not any(v in _METHOD_FROM_TD for v in _FALLBACK_METHOD_FROM_TD), set(
     _METHOD_FROM_TD
